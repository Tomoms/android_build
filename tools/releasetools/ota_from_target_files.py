#!/usr/bin/env python
#
# Copyright (C) 2008 The Android Open Source Project
#
# Licensed under the Apache License, Version 2.0 (the "License");
# you may not use this file except in compliance with the License.
# You may obtain a copy of the License at
#
#      http://www.apache.org/licenses/LICENSE-2.0
#
# Unless required by applicable law or agreed to in writing, software
# distributed under the License is distributed on an "AS IS" BASIS,
# WITHOUT WARRANTIES OR CONDITIONS OF ANY KIND, either express or implied.
# See the License for the specific language governing permissions and
# limitations under the License.

"""
Given a target-files zipfile, produces an OTA package that installs
that build.  An incremental OTA is produced if -i is given, otherwise
a full OTA is produced.

Usage:  ota_from_target_files [flags] input_target_files output_ota_package

  --board_config  <file>
      Deprecated.

  -k (--package_key) <key> Key to use to sign the package (default is
      the value of default_system_dev_certificate from the input
      target-files's META/misc_info.txt, or
      "build/target/product/security/testkey" if that value is not
      specified).

      For incremental OTAs, the default value is based on the source
      target-file, not the target build.

  -i  (--incremental_from)  <file>
      Generate an incremental OTA using the given target-files zip as
      the starting build.

  --full_radio
      When generating an incremental OTA, always include a full copy of
      radio image. This option is only meaningful when -i is specified,
      because a full radio is always included in a full OTA if applicable.

 --full_bootloader
      When generating an incremental OTA, always include a full copy of
      bootloader image. This option is only meaningful when -i is specified,
      because a full bootloader is always included in a full OTA if applicable.

  -v  (--verify)
      Remount and verify the checksums of the files written to the
      system and vendor (if used) partitions.  Incremental builds only.

  -o  (--oem_settings)  <file>
      Use the file to specify the expected OEM-specific properties
      on the OEM partition of the intended device.

  --oem_no_mount
      For devices with OEM-specific properties but without an OEM partition,
      do not mount the OEM partition in the updater-script. This should be
      very rarely used, since it's expected to have a dedicated OEM partition
      for OEM-specific properties. Only meaningful when -o is specified.

  -w  (--wipe_user_data)
      Generate an OTA package that will wipe the user data partition
      when installed.

  -n  (--no_prereq)
      Omit the timestamp prereq check normally included at the top of
      the build scripts (used for developer OTA packages which
      legitimately need to go back and forth).

  --downgrade
      Intentionally generate an incremental OTA that updates from a newer
      build to an older one (based on timestamp comparison). "post-timestamp"
      will be replaced by "ota-downgrade=yes" in the metadata file. A data
      wipe will always be enforced, so "ota-wipe=yes" will also be included in
      the metadata file.

  -e  (--extra_script)  <file>
      Insert the contents of file at the end of the update script.

  -a  (--aslr_mode)  <on|off>
      Specify whether to turn on ASLR for the package (on by default).

  -2  (--two_step)
      Generate a 'two-step' OTA package, where recovery is updated
      first, so that any changes made to the system partition are done
      using the new recovery (new kernel, etc.).

  --block
      Generate a block-based OTA if possible.  Will fall back to a
      file-based OTA if the target_files is older and doesn't support
      block-based OTAs.

  -b  (--binary)  <file>
      Use the given binary as the update-binary in the output package,
      instead of the binary in the build's target_files.  Use for
      development only.

  -t  (--worker_threads) <int>
      Specifies the number of worker-threads that will be used when
      generating patches for incremental updates (defaults to 3).

  --stash_threshold <float>
      Specifies the threshold that will be used to compute the maximum
      allowed stash size (defaults to 0.8).
"""

import sys

if sys.hexversion < 0x02070000:
  print >> sys.stderr, "Python 2.7 or newer is required."
  sys.exit(1)

import multiprocessing
import os
import tempfile
import zipfile

import common
import edify_generator
import sparse_img

OPTIONS = common.OPTIONS
OPTIONS.package_key = None
OPTIONS.incremental_source = None
OPTIONS.verify = False
OPTIONS.require_verbatim = set()
OPTIONS.prohibit_verbatim = set(("system/build.prop",))
OPTIONS.patch_threshold = 0.95
OPTIONS.wipe_user_data = False
OPTIONS.omit_prereq = False
OPTIONS.downgrade = False
OPTIONS.extra_script = None
OPTIONS.aslr_mode = True
OPTIONS.worker_threads = multiprocessing.cpu_count() // 2
if OPTIONS.worker_threads == 0:
  OPTIONS.worker_threads = 1
OPTIONS.two_step = False
OPTIONS.no_signing = False
OPTIONS.block_based = False
OPTIONS.updater_binary = None
OPTIONS.oem_source = None
OPTIONS.oem_no_mount = False
OPTIONS.fallback_to_full = True
OPTIONS.full_radio = False
OPTIONS.full_bootloader = False
# Stash size cannot exceed cache_size * threshold.
OPTIONS.cache_size = None
OPTIONS.stash_threshold = 0.8

def MostPopularKey(d, default):
  """Given a dict, return the key corresponding to the largest
  value.  Returns 'default' if the dict is empty."""
  x = [(v, k) for (k, v) in d.iteritems()]
  if not x:
    return default
  x.sort()
  return x[-1][1]


def IsSymlink(info):
  """Return true if the zipfile.ZipInfo object passed in represents a
  symlink."""
  return (info.external_attr >> 16) == 0o120777

def IsRegular(info):
  """Return true if the zipfile.ZipInfo object passed in represents a
  symlink."""
  return (info.external_attr >> 28) == 0o10

def ClosestFileMatch(src, tgtfiles, existing):
  """Returns the closest file match between a source file and list
     of potential matches.  The exact filename match is preferred,
     then the sha1 is searched for, and finally a file with the same
     basename is evaluated.  Rename support in the updater-binary is
     required for the latter checks to be used."""

  result = tgtfiles.get("path:" + src.name)
  if result is not None:
    return result

  if not OPTIONS.target_info_dict.get("update_rename_support", False):
    return None

  if src.size < 1000:
    return None

  result = tgtfiles.get("sha1:" + src.sha1)
  if result is not None and existing.get(result.name) is None:
    return result
  result = tgtfiles.get("file:" + src.name.split("/")[-1])
  if result is not None and existing.get(result.name) is None:
    return result
  return None

class ItemSet(object):
  def __init__(self, partition, fs_config):
    self.partition = partition
    self.fs_config = fs_config
    self.ITEMS = {}

  def Get(self, name, is_dir=False):
    if name not in self.ITEMS:
      self.ITEMS[name] = Item(self, name, is_dir=is_dir)
    return self.ITEMS[name]

  def GetMetadata(self, input_zip):
    # The target_files contains a record of what the uid,
    # gid, and mode are supposed to be.
    output = input_zip.read(self.fs_config)

    for line in output.split("\n"):
      if not line:
        continue
      columns = line.split()
      name, uid, gid, mode = columns[:4]
      selabel = None
      capabilities = None

      # After the first 4 columns, there are a series of key=value
      # pairs. Extract out the fields we care about.
      for element in columns[4:]:
        key, value = element.split("=")
        if key == "selabel":
          selabel = value
        if key == "capabilities":
          capabilities = value

      i = self.ITEMS.get(name, None)
      if i is not None:
        i.uid = int(uid)
        i.gid = int(gid)
        i.mode = int(mode, 8)
        i.selabel = selabel
        i.capabilities = capabilities
        if i.is_dir:
          i.children.sort(key=lambda i: i.name)

    # set metadata for the files generated by this script.
    i = self.ITEMS.get("system/recovery-from-boot.p", None)
    if i:
      i.uid, i.gid, i.mode, i.selabel, i.capabilities = 0, 0, 0o644, None, None
    i = self.ITEMS.get("system/etc/install-recovery.sh", None)
    if i:
      i.uid, i.gid, i.mode, i.selabel, i.capabilities = 0, 0, 0o544, None, None


class Item(object):
  """Items represent the metadata (user, group, mode) of files and
  directories in the system image."""
  def __init__(self, itemset, name, is_dir=False):
    self.itemset = itemset
    self.name = name
    self.uid = None
    self.gid = None
    self.mode = None
    self.selabel = None
    self.capabilities = None
    self.is_dir = is_dir
    self.descendants = None
    self.best_subtree = None

    if name:
      self.parent = itemset.Get(os.path.dirname(name), is_dir=True)
      self.parent.children.append(self)
    else:
      self.parent = None
    if self.is_dir:
      self.children = []

  def Dump(self, indent=0):
    if self.uid is not None:
      print "%s%s %d %d %o" % (
          "  " * indent, self.name, self.uid, self.gid, self.mode)
    else:
      print "%s%s %s %s %s" % (
          "  " * indent, self.name, self.uid, self.gid, self.mode)
    if self.is_dir:
      print "%s%s" % ("  "*indent, self.descendants)
      print "%s%s" % ("  "*indent, self.best_subtree)
      for i in self.children:
        i.Dump(indent=indent+1)

  def CountChildMetadata(self):
    """Count up the (uid, gid, mode, selabel, capabilities) tuples for
    all children and determine the best strategy for using set_perm_recursive
    and set_perm to correctly chown/chmod all the files to their desired
    values.  Recursively calls itself for all descendants.

    Returns a dict of {(uid, gid, dmode, fmode, selabel, capabilities): count}
    counting up all descendants of this node.  (dmode or fmode may be None.)
    Also sets the best_subtree of each directory Item to the (uid, gid, dmode,
    fmode, selabel, capabilities) tuple that will match the most descendants of
    that Item.
    """

    assert self.is_dir
    key = (self.uid, self.gid, self.mode, None, self.selabel,
           self.capabilities)
    self.descendants = {key: 1}
    d = self.descendants
    for i in self.children:
      if i.is_dir:
        for k, v in i.CountChildMetadata().iteritems():
          d[k] = d.get(k, 0) + v
      else:
        k = (i.uid, i.gid, None, i.mode, i.selabel, i.capabilities)
        d[k] = d.get(k, 0) + 1

    # Find the (uid, gid, dmode, fmode, selabel, capabilities)
    # tuple that matches the most descendants.

    # First, find the (uid, gid) pair that matches the most
    # descendants.
    ug = {}
    for (uid, gid, _, _, _, _), count in d.iteritems():
      ug[(uid, gid)] = ug.get((uid, gid), 0) + count
    ug = MostPopularKey(ug, (0, 0))

    # Now find the dmode, fmode, selabel, and capabilities that match
    # the most descendants with that (uid, gid), and choose those.
    best_dmode = (0, 0o755)
    best_fmode = (0, 0o644)
    best_selabel = (0, None)
    best_capabilities = (0, None)
    for k, count in d.iteritems():
      if k[:2] != ug:
        continue
      if k[2] is not None and count >= best_dmode[0]:
        best_dmode = (count, k[2])
      if k[3] is not None and count >= best_fmode[0]:
        best_fmode = (count, k[3])
      if k[4] is not None and count >= best_selabel[0]:
        best_selabel = (count, k[4])
      if k[5] is not None and count >= best_capabilities[0]:
        best_capabilities = (count, k[5])
    self.best_subtree = ug + (
        best_dmode[1], best_fmode[1], best_selabel[1], best_capabilities[1])

    return d

  def SetPermissions(self, script):
    """Append set_perm/set_perm_recursive commands to 'script' to
    set all permissions, users, and groups for the tree of files
    rooted at 'self'."""

    self.CountChildMetadata()

    def recurse(item, current):
      # current is the (uid, gid, dmode, fmode, selabel, capabilities) tuple
      # that the current item (and all its children) have already been set to.
      # We only need to issue set_perm/set_perm_recursive commands if we're
      # supposed to be something different.
      if item.is_dir:
        if current != item.best_subtree:
          script.SetPermissionsRecursive("/"+item.name, *item.best_subtree)
          current = item.best_subtree

        if item.uid != current[0] or item.gid != current[1] or \
           item.mode != current[2] or item.selabel != current[4] or \
           item.capabilities != current[5]:
          script.SetPermissions("/"+item.name, item.uid, item.gid,
                                item.mode, item.selabel, item.capabilities)

        for i in item.children:
          recurse(i, current)
      else:
        if item.uid != current[0] or item.gid != current[1] or \
               item.mode != current[3] or item.selabel != current[4] or \
               item.capabilities != current[5]:
          script.SetPermissions("/"+item.name, item.uid, item.gid,
                                item.mode, item.selabel, item.capabilities)

    recurse(self, (-1, -1, -1, -1, None, None))


def CopyPartitionFiles(itemset, input_zip, output_zip=None, substitute=None):
  """Copies files for the partition in the input zip to the output
  zip.  Populates the Item class with their metadata, and returns a
  list of symlinks.  output_zip may be None, in which case the copy is
  skipped (but the other side effects still happen).  substitute is an
  optional dict of {output filename: contents} to be output instead of
  certain input files.
  """

  symlinks = []

  partition = itemset.partition

  for info in input_zip.infolist():
    prefix = partition.upper() + "/"
    if info.filename.startswith(prefix):
      basefilename = info.filename[len(prefix):]
      if IsSymlink(info):
        symlinks.append((input_zip.read(info.filename),
                         "/" + partition + "/" + basefilename))
      else:
        import copy
        info2 = copy.copy(info)
        fn = info2.filename = partition + "/" + basefilename
        if substitute and fn in substitute and substitute[fn] is None:
          continue
        if output_zip is not None:
          if substitute and fn in substitute:
            data = substitute[fn]
          else:
            data = input_zip.read(info.filename)
          common.ZipWriteStr(output_zip, info2, data)
        if fn.endswith("/"):
          itemset.Get(fn[:-1], is_dir=True)
        else:
          itemset.Get(fn)

  symlinks.sort()
  return symlinks


def SignOutput(temp_zip_name, output_zip_name):
  key_passwords = common.GetKeyPasswords([OPTIONS.package_key])
  pw = key_passwords[OPTIONS.package_key]

  common.SignFile(temp_zip_name, output_zip_name, OPTIONS.package_key, pw,
                  whole_file=True)


def AppendAssertions(script, info_dict, oem_dict=None):
  oem_props = info_dict.get("oem_fingerprint_properties")
  if oem_props is None or len(oem_props) == 0:
    device = GetBuildProp("ro.product.device", info_dict)
    script.AssertDevice(device)
  else:
    if oem_dict is None:
      raise common.ExternalError(
          "No OEM file provided to answer expected assertions")
    for prop in oem_props.split():
      if oem_dict.get(prop) is None:
        raise common.ExternalError(
            "The OEM file is missing the property %s" % prop)
      script.AssertOemProperty(prop, oem_dict.get(prop))


def HasRecoveryPatch(target_files_zip):
  try:
    target_files_zip.getinfo("SYSTEM/recovery-from-boot.p")
    return True
  except KeyError:
    return False

def HasVendorPartition(target_files_zip):
  try:
    target_files_zip.getinfo("VENDOR/")
    return True
  except KeyError:
    return False

def GetOemProperty(name, oem_props, oem_dict, info_dict):
  if oem_props is not None and name in oem_props:
    return oem_dict[name]
  return GetBuildProp(name, info_dict)


def CalculateFingerprint(oem_props, oem_dict, info_dict):
  if oem_props is None:
    return GetBuildProp("ro.build.fingerprint", info_dict)
  return "%s/%s/%s:%s" % (
      GetOemProperty("ro.product.brand", oem_props, oem_dict, info_dict),
      GetOemProperty("ro.product.name", oem_props, oem_dict, info_dict),
      GetOemProperty("ro.product.device", oem_props, oem_dict, info_dict),
      GetBuildProp("ro.build.thumbprint", info_dict))


def GetImage(which, tmpdir, info_dict):
  # Return an image object (suitable for passing to BlockImageDiff)
  # for the 'which' partition (most be "system" or "vendor").  If a
  # prebuilt image and file map are found in tmpdir they are used,
  # otherwise they are reconstructed from the individual files.

  assert which in ("system", "vendor")

  path = os.path.join(tmpdir, "IMAGES", which + ".img")
  mappath = os.path.join(tmpdir, "IMAGES", which + ".map")
  if os.path.exists(path) and os.path.exists(mappath):
    print "using %s.img from target-files" % (which,)
    # This is a 'new' target-files, which already has the image in it.

  else:
    print "building %s.img from target-files" % (which,)

    # This is an 'old' target-files, which does not contain images
    # already built.  Build them.

    mappath = tempfile.mkstemp()[1]
    OPTIONS.tempfiles.append(mappath)

    import add_img_to_target_files
    if which == "system":
      path = add_img_to_target_files.BuildSystem(
          tmpdir, info_dict, block_list=mappath)
    elif which == "vendor":
      path = add_img_to_target_files.BuildVendor(
          tmpdir, info_dict, block_list=mappath)

  # Bug: http://b/20939131
  # In ext4 filesystems, block 0 might be changed even being mounted
  # R/O. We add it to clobbered_blocks so that it will be written to the
  # target unconditionally. Note that they are still part of care_map.
  clobbered_blocks = "0"

  return sparse_img.SparseImage(path, mappath, clobbered_blocks)


def WriteFullOTAPackage(input_zip, output_zip):
  # TODO: how to determine this?  We don't know what version it will
  # be installed on top of. For now, we expect the API just won't
  # change very often. Similarly for fstab, it might have changed
  # in the target build.
  script = edify_generator.EdifyGenerator(3, OPTIONS.info_dict)

  oem_props = OPTIONS.info_dict.get("oem_fingerprint_properties")
  recovery_mount_options = OPTIONS.info_dict.get("recovery_mount_options")
  oem_dict = None
  if oem_props is not None and len(oem_props) > 0:
    if OPTIONS.oem_source is None:
      raise common.ExternalError("OEM source required for this build")
    if not OPTIONS.oem_no_mount:
      script.Mount("/oem", recovery_mount_options)
    oem_dict = common.LoadDictionaryFromLines(
        open(OPTIONS.oem_source).readlines())

  metadata = {
      "post-build": CalculateFingerprint(oem_props, oem_dict,
                                         OPTIONS.info_dict),
      "pre-device": GetOemProperty("ro.product.device", oem_props, oem_dict,
                                   OPTIONS.info_dict),
      "post-timestamp": GetBuildProp("ro.build.date.utc", OPTIONS.info_dict),
  }

  device_specific = common.DeviceSpecificParams(
      input_zip=input_zip,
      input_version=OPTIONS.info_dict["recovery_api_version"],
      output_zip=output_zip,
      script=script,
      input_tmp=OPTIONS.input_tmp,
      metadata=metadata,
      info_dict=OPTIONS.info_dict)

  has_recovery_patch = HasRecoveryPatch(input_zip)
  block_based = OPTIONS.block_based and has_recovery_patch

  if not OPTIONS.omit_prereq:
    ts = GetBuildProp("ro.build.date.utc", OPTIONS.info_dict)
    ts_text = GetBuildProp("ro.build.date", OPTIONS.info_dict)
    script.AssertOlderBuild(ts, ts_text)

  AppendAssertions(script, OPTIONS.info_dict, oem_dict)
  device_specific.FullOTA_Assertions()

  # Two-step package strategy (in chronological order, which is *not*
  # the order in which the generated script has things):
  #
  # if stage is not "2/3" or "3/3":
  #    write recovery image to boot partition
  #    set stage to "2/3"
  #    reboot to boot partition and restart recovery
  # else if stage is "2/3":
  #    write recovery image to recovery partition
  #    set stage to "3/3"
  #    reboot to recovery partition and restart recovery
  # else:
  #    (stage must be "3/3")
  #    set stage to ""
  #    do normal full package installation:
  #       wipe and install system, boot image, etc.
  #       set up system to update recovery partition on first boot
  #    complete script normally
  #    (allow recovery to mark itself finished and reboot)

  recovery_img = common.GetBootableImage("recovery.img", "recovery.img",
                                         OPTIONS.input_tmp, "RECOVERY")
  if OPTIONS.two_step:
    if not OPTIONS.info_dict.get("multistage_support", None):
      assert False, "two-step packages not supported by this build"
    fs = OPTIONS.info_dict["fstab"]["/misc"]
    assert fs.fs_type.upper() == "EMMC", \
        "two-step packages only supported on devices with EMMC /misc partitions"
    bcb_dev = {"bcb_dev": fs.device}
    common.ZipWriteStr(output_zip, "recovery.img", recovery_img.data)
    script.AppendExtra("""
if get_stage("%(bcb_dev)s") == "2/3" then
""" % bcb_dev)
    script.WriteRawImage("/recovery", "recovery.img")
    script.AppendExtra("""
set_stage("%(bcb_dev)s", "3/3");
reboot_now("%(bcb_dev)s", "recovery");
else if get_stage("%(bcb_dev)s") == "3/3" then
""" % bcb_dev)

  # Dump fingerprints
  script.Print("Target: %s" % CalculateFingerprint(
      oem_props, oem_dict, OPTIONS.info_dict))

  device_specific.FullOTA_InstallBegin()

  system_progress = 0.75

  if OPTIONS.wipe_user_data:
    system_progress -= 0.1
  if HasVendorPartition(input_zip):
    system_progress -= 0.1

  if "selinux_fc" in OPTIONS.info_dict:
    WritePolicyConfig(OPTIONS.info_dict["selinux_fc"], output_zip)

  recovery_mount_options = OPTIONS.info_dict.get("recovery_mount_options")

  system_items = ItemSet("system", "META/filesystem_config.txt")
  script.ShowProgress(system_progress, 0)

  if block_based:
    # Full OTA is done as an "incremental" against an empty source
    # image.  This has the effect of writing new data from the package
    # to the entire partition, but lets us reuse the updater code that
    # writes incrementals to do it.
    system_tgt = GetImage("system", OPTIONS.input_tmp, OPTIONS.info_dict)
    system_tgt.ResetFileMap()
    system_diff = common.BlockDifference("system", system_tgt, src=None)
    system_diff.WriteScript(script, output_zip)
  else:
    script.FormatPartition("/system")
    script.Mount("/system", recovery_mount_options)
    if not has_recovery_patch:
      script.UnpackPackageDir("recovery", "/system")
    script.UnpackPackageDir("system", "/system")

    symlinks = CopyPartitionFiles(system_items, input_zip, output_zip)
    script.MakeSymlinks(symlinks)

  boot_img = common.GetBootableImage("boot.img", "boot.img",
                                     OPTIONS.input_tmp, "BOOT")

  if not block_based:
    def output_sink(fn, data):
      common.ZipWriteStr(output_zip, "recovery/" + fn, data)
      system_items.Get("system/" + fn)

    common.MakeRecoveryPatch(OPTIONS.input_tmp, output_sink,
                             recovery_img, boot_img)

    system_items.GetMetadata(input_zip)
    system_items.Get("system").SetPermissions(script)

  if HasVendorPartition(input_zip):
    vendor_items = ItemSet("vendor", "META/vendor_filesystem_config.txt")
    script.ShowProgress(0.1, 0)

    if block_based:
      vendor_tgt = GetImage("vendor", OPTIONS.input_tmp, OPTIONS.info_dict)
      vendor_tgt.ResetFileMap()
      vendor_diff = common.BlockDifference("vendor", vendor_tgt)
      vendor_diff.WriteScript(script, output_zip)
    else:
      script.FormatPartition("/vendor")
      script.Mount("/vendor", recovery_mount_options)
      script.UnpackPackageDir("vendor", "/vendor")

      symlinks = CopyPartitionFiles(vendor_items, input_zip, output_zip)
      script.MakeSymlinks(symlinks)

      vendor_items.GetMetadata(input_zip)
      vendor_items.Get("vendor").SetPermissions(script)

  common.CheckSize(boot_img.data, "boot.img", OPTIONS.info_dict)
  common.ZipWriteStr(output_zip, "boot.img", boot_img.data)

  script.ShowProgress(0.05, 5)
  script.WriteRawImage("/boot", "boot.img")

  script.ShowProgress(0.2, 10)
  device_specific.FullOTA_InstallEnd()

  if OPTIONS.extra_script is not None:
    script.AppendExtra(OPTIONS.extra_script)

  script.UnmountAll()

  if OPTIONS.wipe_user_data:
    script.ShowProgress(0.1, 10)
    script.FormatPartition("/data")

  if OPTIONS.two_step:
    script.AppendExtra("""
set_stage("%(bcb_dev)s", "");
""" % bcb_dev)
    script.AppendExtra("else\n")
    script.WriteRawImage("/boot", "recovery.img")
    script.AppendExtra("""
set_stage("%(bcb_dev)s", "2/3");
reboot_now("%(bcb_dev)s", "");
endif;
endif;
""" % bcb_dev)

  script.SetProgress(1)
  script.AddToZip(input_zip, output_zip, input_path=OPTIONS.updater_binary)
  WriteMetadata(metadata, output_zip)


def WritePolicyConfig(file_name, output_zip):
  common.ZipWrite(output_zip, file_name, os.path.basename(file_name))


def WriteMetadata(metadata, output_zip):
  common.ZipWriteStr(output_zip, "META-INF/com/android/metadata",
                     "".join(["%s=%s\n" % kv
                              for kv in sorted(metadata.iteritems())]))


def LoadPartitionFiles(z, partition):
  """Load all the files from the given partition in a given target-files
  ZipFile, and return a dict of {filename: File object}."""
  out = {}
  prefix = partition.upper() + "/"
  for info in z.infolist():
    if info.filename.startswith(prefix) and not IsSymlink(info):
      basefilename = info.filename[len(prefix):]
      fn = partition + "/" + basefilename
      data = z.read(info.filename)
      out[fn] = common.File(fn, data)
  return out


def GetBuildProp(prop, info_dict):
  """Return the fingerprint of the build of a given target-files info_dict."""
  try:
    return info_dict.get("build.prop", {})[prop]
  except KeyError:
    raise common.ExternalError("couldn't find %s in build.prop" % (prop,))


def AddToKnownPaths(filename, known_paths):
  if filename[-1] == "/":
    return
  dirs = filename.split("/")[:-1]
  while len(dirs) > 0:
    path = "/".join(dirs)
    if path in known_paths:
      break
    known_paths.add(path)
    dirs.pop()


def WriteBlockIncrementalOTAPackage(target_zip, source_zip, output_zip):
  source_version = OPTIONS.source_info_dict["recovery_api_version"]
  target_version = OPTIONS.target_info_dict["recovery_api_version"]

  if source_version == 0:
    print ("WARNING: generating edify script for a source that "
           "can't install it.")
  script = edify_generator.EdifyGenerator(
      source_version, OPTIONS.target_info_dict,
      fstab=OPTIONS.source_info_dict["fstab"])

  oem_props = OPTIONS.info_dict.get("oem_fingerprint_properties")
  recovery_mount_options = OPTIONS.source_info_dict.get(
      "recovery_mount_options")
  oem_dict = None
  if oem_props is not None and len(oem_props) > 0:
    if OPTIONS.oem_source is None:
      raise common.ExternalError("OEM source required for this build")
<<<<<<< HEAD
    if not OPTIONS.oem_no_mount:
      script.Mount("/oem", recovery_mount_options)
=======
    script.Mount("/oem", recovery_mount_options)
>>>>>>> 177c610e
    oem_dict = common.LoadDictionaryFromLines(
        open(OPTIONS.oem_source).readlines())

  metadata = {
      "pre-device": GetOemProperty("ro.product.device", oem_props, oem_dict,
                                   OPTIONS.source_info_dict),
      "ota-type": "BLOCK",
  }

  post_timestamp = GetBuildProp("ro.build.date.utc", OPTIONS.target_info_dict)
  pre_timestamp = GetBuildProp("ro.build.date.utc", OPTIONS.source_info_dict)
  is_downgrade = long(post_timestamp) < long(pre_timestamp)

  if OPTIONS.downgrade:
    metadata["ota-downgrade"] = "yes"
    if not is_downgrade:
      raise RuntimeError("--downgrade specified but no downgrade detected: "
                         "pre: %s, post: %s" % (pre_timestamp, post_timestamp))
  else:
    if is_downgrade:
      # Non-fatal here to allow generating such a package which may require
      # manual work to adjust the post-timestamp. A legit use case is that we
      # cut a new build C (after having A and B), but want to enfore the
      # update path of A -> C -> B. Specifying --downgrade may not help since
      # that would enforce a data wipe for C -> B update.
      print("\nWARNING: downgrade detected: pre: %s, post: %s.\n"
            "The package may not be deployed properly. "
            "Try --downgrade?\n" % (pre_timestamp, post_timestamp))
    metadata["post-timestamp"] = post_timestamp

  device_specific = common.DeviceSpecificParams(
      source_zip=source_zip,
      source_version=source_version,
      target_zip=target_zip,
      target_version=target_version,
      output_zip=output_zip,
      script=script,
      metadata=metadata,
      info_dict=OPTIONS.source_info_dict)

  target_fp = CalculateFingerprint(oem_props, oem_dict,
                                   OPTIONS.target_info_dict)
  source_fp = CalculateFingerprint(oem_props, oem_dict,
                                   OPTIONS.source_info_dict)
  metadata["pre-build"] = source_fp
  metadata["post-build"] = target_fp

  source_boot = common.GetBootableImage(
      "/tmp/boot.img", "boot.img", OPTIONS.source_tmp, "BOOT",
      OPTIONS.source_info_dict)
  target_boot = common.GetBootableImage(
      "/tmp/boot.img", "boot.img", OPTIONS.target_tmp, "BOOT")
  updating_boot = (not OPTIONS.two_step and
                   (source_boot.data != target_boot.data))

  target_recovery = common.GetBootableImage(
      "/tmp/recovery.img", "recovery.img", OPTIONS.target_tmp, "RECOVERY")

  system_src = GetImage("system", OPTIONS.source_tmp, OPTIONS.source_info_dict)
  system_tgt = GetImage("system", OPTIONS.target_tmp, OPTIONS.target_info_dict)

  blockimgdiff_version = 1
  if OPTIONS.info_dict:
    blockimgdiff_version = max(
        int(i) for i in
        OPTIONS.info_dict.get("blockimgdiff_versions", "1").split(","))

  system_diff = common.BlockDifference("system", system_tgt, system_src,
                                       version=blockimgdiff_version)

  if HasVendorPartition(target_zip):
    if not HasVendorPartition(source_zip):
      raise RuntimeError("can't generate incremental that adds /vendor")
    vendor_src = GetImage("vendor", OPTIONS.source_tmp,
                          OPTIONS.source_info_dict)
    vendor_tgt = GetImage("vendor", OPTIONS.target_tmp,
                          OPTIONS.target_info_dict)
    vendor_diff = common.BlockDifference("vendor", vendor_tgt, vendor_src,
                                         version=blockimgdiff_version)
  else:
    vendor_diff = None

  AppendAssertions(script, OPTIONS.target_info_dict, oem_dict)
  device_specific.IncrementalOTA_Assertions()

  # Two-step incremental package strategy (in chronological order,
  # which is *not* the order in which the generated script has
  # things):
  #
  # if stage is not "2/3" or "3/3":
  #    do verification on current system
  #    write recovery image to boot partition
  #    set stage to "2/3"
  #    reboot to boot partition and restart recovery
  # else if stage is "2/3":
  #    write recovery image to recovery partition
  #    set stage to "3/3"
  #    reboot to recovery partition and restart recovery
  # else:
  #    (stage must be "3/3")
  #    perform update:
  #       patch system files, etc.
  #       force full install of new boot image
  #       set up system to update recovery partition on first boot
  #    complete script normally
  #    (allow recovery to mark itself finished and reboot)

  if OPTIONS.two_step:
    if not OPTIONS.source_info_dict.get("multistage_support", None):
      assert False, "two-step packages not supported by this build"
    fs = OPTIONS.source_info_dict["fstab"]["/misc"]
    assert fs.fs_type.upper() == "EMMC", \
        "two-step packages only supported on devices with EMMC /misc partitions"
    bcb_dev = {"bcb_dev": fs.device}
    common.ZipWriteStr(output_zip, "recovery.img", target_recovery.data)
    script.AppendExtra("""
if get_stage("%(bcb_dev)s") == "2/3" then
""" % bcb_dev)
    script.AppendExtra("sleep(20);\n")
    script.WriteRawImage("/recovery", "recovery.img")
    script.AppendExtra("""
set_stage("%(bcb_dev)s", "3/3");
reboot_now("%(bcb_dev)s", "recovery");
else if get_stage("%(bcb_dev)s") != "3/3" then
""" % bcb_dev)

  # Dump fingerprints
  script.Print("Source: %s" % CalculateFingerprint(
      oem_props, oem_dict, OPTIONS.source_info_dict))
  script.Print("Target: %s" % CalculateFingerprint(
      oem_props, oem_dict, OPTIONS.target_info_dict))

  script.Print("Verifying current system...")

  device_specific.IncrementalOTA_VerifyBegin()

  if oem_props is None:
    # When blockimgdiff version is less than 3 (non-resumable block-based OTA),
    # patching on a device that's already on the target build will damage the
    # system. Because operations like move don't check the block state, they
    # always apply the changes unconditionally.
    if blockimgdiff_version <= 2:
      script.AssertSomeFingerprint(source_fp)
    else:
      script.AssertSomeFingerprint(source_fp, target_fp)
  else:
    if blockimgdiff_version <= 2:
      script.AssertSomeThumbprint(
          GetBuildProp("ro.build.thumbprint", OPTIONS.source_info_dict))
    else:
      script.AssertSomeThumbprint(
          GetBuildProp("ro.build.thumbprint", OPTIONS.target_info_dict),
          GetBuildProp("ro.build.thumbprint", OPTIONS.source_info_dict))

  if updating_boot:
    boot_type, boot_device = common.GetTypeAndDevice(
        "/boot", OPTIONS.source_info_dict)
    d = common.Difference(target_boot, source_boot)
    _, _, d = d.ComputePatch()
    if d is None:
      include_full_boot = True
      common.ZipWriteStr(output_zip, "boot.img", target_boot.data)
    else:
      include_full_boot = False

      print "boot      target: %d  source: %d  diff: %d" % (
          target_boot.size, source_boot.size, len(d))

      common.ZipWriteStr(output_zip, "patch/boot.img.p", d)

      script.PatchCheck("%s:%s:%d:%s:%d:%s" %
                        (boot_type, boot_device,
                         source_boot.size, source_boot.sha1,
                         target_boot.size, target_boot.sha1))

  device_specific.IncrementalOTA_VerifyEnd()

  if OPTIONS.two_step:
    script.WriteRawImage("/boot", "recovery.img")
    script.AppendExtra("""
set_stage("%(bcb_dev)s", "2/3");
reboot_now("%(bcb_dev)s", "");
else
""" % bcb_dev)

  # Verify the existing partitions.
  system_diff.WriteVerifyScript(script)
  if vendor_diff:
    vendor_diff.WriteVerifyScript(script)

  script.Comment("---- start making changes here ----")

  device_specific.IncrementalOTA_InstallBegin()

  system_diff.WriteScript(script, output_zip,
                          progress=0.8 if vendor_diff else 0.9)
  if vendor_diff:
    vendor_diff.WriteScript(script, output_zip, progress=0.1)

  if OPTIONS.two_step:
    common.ZipWriteStr(output_zip, "boot.img", target_boot.data)
    script.WriteRawImage("/boot", "boot.img")
    print "writing full boot image (forced by two-step mode)"

  if not OPTIONS.two_step:
    if updating_boot:
      if include_full_boot:
        print "boot image changed; including full."
        script.Print("Installing boot image...")
        script.WriteRawImage("/boot", "boot.img")
      else:
        # Produce the boot image by applying a patch to the current
        # contents of the boot partition, and write it back to the
        # partition.
        print "boot image changed; including patch."
        script.Print("Patching boot image...")
        script.ShowProgress(0.1, 10)
        script.ApplyPatch("%s:%s:%d:%s:%d:%s"
                          % (boot_type, boot_device,
                             source_boot.size, source_boot.sha1,
                             target_boot.size, target_boot.sha1),
                          "-",
                          target_boot.size, target_boot.sha1,
                          source_boot.sha1, "patch/boot.img.p")
    else:
      print "boot image unchanged; skipping."

  # Do device-specific installation (eg, write radio image).
  device_specific.IncrementalOTA_InstallEnd()

  if OPTIONS.extra_script is not None:
    script.AppendExtra(OPTIONS.extra_script)

  if OPTIONS.wipe_user_data:
    script.Print("Erasing user data...")
    script.FormatPartition("/data")
    metadata["ota-wipe"] = "yes"

  if OPTIONS.two_step:
    script.AppendExtra("""
set_stage("%(bcb_dev)s", "");
endif;
endif;
""" % bcb_dev)

  script.SetProgress(1)
  script.AddToZip(target_zip, output_zip, input_path=OPTIONS.updater_binary)
  WriteMetadata(metadata, output_zip)


class FileDifference(object):
  def __init__(self, partition, source_zip, target_zip, output_zip):
    self.deferred_patch_list = None
    print "Loading target..."
    self.target_data = target_data = LoadPartitionFiles(target_zip, partition)
    print "Loading source..."
    self.source_data = source_data = LoadPartitionFiles(source_zip, partition)

    self.verbatim_targets = verbatim_targets = []
    self.patch_list = patch_list = []
    diffs = []
    self.renames = renames = {}
    known_paths = set()
    largest_source_size = 0

    matching_file_cache = {}
    for fn, sf in source_data.items():
      assert fn == sf.name
      matching_file_cache["path:" + fn] = sf
      if fn in target_data.keys():
        AddToKnownPaths(fn, known_paths)
      # Only allow eligibility for filename/sha matching
      # if there isn't a perfect path match.
      if target_data.get(sf.name) is None:
        matching_file_cache["file:" + fn.split("/")[-1]] = sf
        matching_file_cache["sha:" + sf.sha1] = sf

    for fn in sorted(target_data.keys()):
      tf = target_data[fn]
      assert fn == tf.name
      sf = ClosestFileMatch(tf, matching_file_cache, renames)
      if sf is not None and sf.name != tf.name:
        print "File has moved from " + sf.name + " to " + tf.name
        renames[sf.name] = tf

      if sf is None or fn in OPTIONS.require_verbatim:
        # This file should be included verbatim
        if fn in OPTIONS.prohibit_verbatim:
          raise common.ExternalError("\"%s\" must be sent verbatim" % (fn,))
        print "send", fn, "verbatim"
        tf.AddToZip(output_zip)
        verbatim_targets.append((fn, tf.size, tf.sha1))
        if fn in target_data.keys():
          AddToKnownPaths(fn, known_paths)
      elif tf.sha1 != sf.sha1:
        # File is different; consider sending as a patch
        diffs.append(common.Difference(tf, sf))
      else:
        # Target file data identical to source (may still be renamed)
        pass

    common.ComputeDifferences(diffs)

    for diff in diffs:
      tf, sf, d = diff.GetPatch()
      path = "/".join(tf.name.split("/")[:-1])
      if d is None or len(d) > tf.size * OPTIONS.patch_threshold or \
          path not in known_paths:
        # patch is almost as big as the file; don't bother patching
        # or a patch + rename cannot take place due to the target
        # directory not existing
        tf.AddToZip(output_zip)
        verbatim_targets.append((tf.name, tf.size, tf.sha1))
        if sf.name in renames:
          del renames[sf.name]
        AddToKnownPaths(tf.name, known_paths)
      else:
        common.ZipWriteStr(output_zip, "patch/" + sf.name + ".p", d)
        patch_list.append((tf, sf, tf.size, common.sha1(d).hexdigest()))
        largest_source_size = max(largest_source_size, sf.size)

    self.largest_source_size = largest_source_size

  def EmitVerification(self, script):
    so_far = 0
    for tf, sf, _, _ in self.patch_list:
      if tf.name != sf.name:
        script.SkipNextActionIfTargetExists(tf.name, tf.sha1)
      script.PatchCheck("/"+sf.name, tf.sha1, sf.sha1)
      so_far += sf.size
    return so_far

  def EmitExplicitTargetVerification(self, script):
    for fn, _, sha1 in self.verbatim_targets:
      if fn[-1] != "/":
        script.FileCheck("/"+fn, sha1)
    for tf, _, _, _ in self.patch_list:
      script.FileCheck(tf.name, tf.sha1)

  def RemoveUnneededFiles(self, script, extras=()):
    script.DeleteFiles(
        ["/" + i[0] for i in self.verbatim_targets] +
        ["/" + i for i in sorted(self.source_data)
         if i not in self.target_data and i not in self.renames] +
        list(extras))

  def TotalPatchSize(self):
    return sum(i[1].size for i in self.patch_list)

  def EmitPatches(self, script, total_patch_size, so_far):
    self.deferred_patch_list = deferred_patch_list = []
    for item in self.patch_list:
      tf, sf, _, _ = item
      if tf.name == "system/build.prop":
        deferred_patch_list.append(item)
        continue
      if sf.name != tf.name:
        script.SkipNextActionIfTargetExists(tf.name, tf.sha1)
      script.ApplyPatch("/" + sf.name, "-", tf.size, tf.sha1, sf.sha1,
                        "patch/" + sf.name + ".p")
      so_far += tf.size
      script.SetProgress(so_far / total_patch_size)
    return so_far

  def EmitDeferredPatches(self, script):
    for item in self.deferred_patch_list:
      tf, sf, _, _ = item
      script.ApplyPatch("/"+sf.name, "-", tf.size, tf.sha1, sf.sha1,
                        "patch/" + sf.name + ".p")
    script.SetPermissions("/system/build.prop", 0, 0, 0o644, None, None)

  def EmitRenames(self, script):
    if len(self.renames) > 0:
      script.Print("Renaming files...")
      for src, tgt in self.renames.iteritems():
        print "Renaming " + src + " to " + tgt.name
        script.RenameFile(src, tgt.name)


def WriteIncrementalOTAPackage(target_zip, source_zip, output_zip):
  target_has_recovery_patch = HasRecoveryPatch(target_zip)
  source_has_recovery_patch = HasRecoveryPatch(source_zip)

  if (OPTIONS.block_based and
      target_has_recovery_patch and
      source_has_recovery_patch):
    return WriteBlockIncrementalOTAPackage(target_zip, source_zip, output_zip)

  source_version = OPTIONS.source_info_dict["recovery_api_version"]
  target_version = OPTIONS.target_info_dict["recovery_api_version"]

  if source_version == 0:
    print ("WARNING: generating edify script for a source that "
           "can't install it.")
  script = edify_generator.EdifyGenerator(
      source_version, OPTIONS.target_info_dict,
      fstab=OPTIONS.source_info_dict["fstab"])

  oem_props = OPTIONS.info_dict.get("oem_fingerprint_properties")
  recovery_mount_options = OPTIONS.source_info_dict.get(
      "recovery_mount_options")
  oem_dict = None
  if oem_props is not None and len(oem_props) > 0:
    if OPTIONS.oem_source is None:
      raise common.ExternalError("OEM source required for this build")
    script.Mount("/oem", recovery_mount_options)
    oem_dict = common.LoadDictionaryFromLines(
        open(OPTIONS.oem_source).readlines())

  metadata = {
      "pre-device": GetOemProperty("ro.product.device", oem_props, oem_dict,
                                   OPTIONS.source_info_dict),
      "ota-type": "FILE",
  }

  post_timestamp = GetBuildProp("ro.build.date.utc", OPTIONS.target_info_dict)
  pre_timestamp = GetBuildProp("ro.build.date.utc", OPTIONS.source_info_dict)
  is_downgrade = long(post_timestamp) < long(pre_timestamp)

  if OPTIONS.downgrade:
    metadata["ota-downgrade"] = "yes"
    if not is_downgrade:
      raise RuntimeError("--downgrade specified but no downgrade detected: "
                         "pre: %s, post: %s" % (pre_timestamp, post_timestamp))
  else:
    if is_downgrade:
      # Non-fatal here to allow generating such a package which may require
      # manual work to adjust the post-timestamp. A legit use case is that we
      # cut a new build C (after having A and B), but want to enfore the
      # update path of A -> C -> B. Specifying --downgrade may not help since
      # that would enforce a data wipe for C -> B update.
      print("\nWARNING: downgrade detected: pre: %s, post: %s.\n"
            "The package may not be deployed properly. "
            "Try --downgrade?\n" % (pre_timestamp, post_timestamp))
    metadata["post-timestamp"] = post_timestamp

  device_specific = common.DeviceSpecificParams(
      source_zip=source_zip,
      source_version=source_version,
      target_zip=target_zip,
      target_version=target_version,
      output_zip=output_zip,
      script=script,
      metadata=metadata,
      info_dict=OPTIONS.source_info_dict)

  system_diff = FileDifference("system", source_zip, target_zip, output_zip)
  script.Mount("/system", recovery_mount_options)
  if HasVendorPartition(target_zip):
    vendor_diff = FileDifference("vendor", source_zip, target_zip, output_zip)
    script.Mount("/vendor", recovery_mount_options)
  else:
    vendor_diff = None

  target_fp = CalculateFingerprint(oem_props, oem_dict,
                                   OPTIONS.target_info_dict)
  source_fp = CalculateFingerprint(oem_props, oem_dict,
                                   OPTIONS.source_info_dict)

  if oem_props is None:
    script.AssertSomeFingerprint(source_fp, target_fp)
  else:
    script.AssertSomeThumbprint(
        GetBuildProp("ro.build.thumbprint", OPTIONS.target_info_dict),
        GetBuildProp("ro.build.thumbprint", OPTIONS.source_info_dict))

  metadata["pre-build"] = source_fp
  metadata["post-build"] = target_fp

  source_boot = common.GetBootableImage(
      "/tmp/boot.img", "boot.img", OPTIONS.source_tmp, "BOOT",
      OPTIONS.source_info_dict)
  target_boot = common.GetBootableImage(
      "/tmp/boot.img", "boot.img", OPTIONS.target_tmp, "BOOT")
  updating_boot = (not OPTIONS.two_step and
                   (source_boot.data != target_boot.data))

  source_recovery = common.GetBootableImage(
      "/tmp/recovery.img", "recovery.img", OPTIONS.source_tmp, "RECOVERY",
      OPTIONS.source_info_dict)
  target_recovery = common.GetBootableImage(
      "/tmp/recovery.img", "recovery.img", OPTIONS.target_tmp, "RECOVERY")
  updating_recovery = (source_recovery.data != target_recovery.data)

  # Here's how we divide up the progress bar:
  #  0.1 for verifying the start state (PatchCheck calls)
  #  0.8 for applying patches (ApplyPatch calls)
  #  0.1 for unpacking verbatim files, symlinking, and doing the
  #      device-specific commands.

  AppendAssertions(script, OPTIONS.target_info_dict, oem_dict)
  device_specific.IncrementalOTA_Assertions()

  # Two-step incremental package strategy (in chronological order,
  # which is *not* the order in which the generated script has
  # things):
  #
  # if stage is not "2/3" or "3/3":
  #    do verification on current system
  #    write recovery image to boot partition
  #    set stage to "2/3"
  #    reboot to boot partition and restart recovery
  # else if stage is "2/3":
  #    write recovery image to recovery partition
  #    set stage to "3/3"
  #    reboot to recovery partition and restart recovery
  # else:
  #    (stage must be "3/3")
  #    perform update:
  #       patch system files, etc.
  #       force full install of new boot image
  #       set up system to update recovery partition on first boot
  #    complete script normally
  #    (allow recovery to mark itself finished and reboot)

  if OPTIONS.two_step:
    if not OPTIONS.source_info_dict.get("multistage_support", None):
      assert False, "two-step packages not supported by this build"
    fs = OPTIONS.source_info_dict["fstab"]["/misc"]
    assert fs.fs_type.upper() == "EMMC", \
        "two-step packages only supported on devices with EMMC /misc partitions"
    bcb_dev = {"bcb_dev": fs.device}
    common.ZipWriteStr(output_zip, "recovery.img", target_recovery.data)
    script.AppendExtra("""
if get_stage("%(bcb_dev)s") == "2/3" then
""" % bcb_dev)
    script.AppendExtra("sleep(20);\n")
    script.WriteRawImage("/recovery", "recovery.img")
    script.AppendExtra("""
set_stage("%(bcb_dev)s", "3/3");
reboot_now("%(bcb_dev)s", "recovery");
else if get_stage("%(bcb_dev)s") != "3/3" then
""" % bcb_dev)

  # Dump fingerprints
  script.Print("Source: %s" % (source_fp,))
  script.Print("Target: %s" % (target_fp,))

  script.Print("Verifying current system...")

  device_specific.IncrementalOTA_VerifyBegin()

  script.ShowProgress(0.1, 0)
  so_far = system_diff.EmitVerification(script)
  if vendor_diff:
    so_far += vendor_diff.EmitVerification(script)

  if updating_boot:
    d = common.Difference(target_boot, source_boot)
    _, _, d = d.ComputePatch()
    print "boot      target: %d  source: %d  diff: %d" % (
        target_boot.size, source_boot.size, len(d))

    common.ZipWriteStr(output_zip, "patch/boot.img.p", d)

    boot_type, boot_device = common.GetTypeAndDevice(
        "/boot", OPTIONS.source_info_dict)

    script.PatchCheck("%s:%s:%d:%s:%d:%s" %
                      (boot_type, boot_device,
                       source_boot.size, source_boot.sha1,
                       target_boot.size, target_boot.sha1))
    so_far += source_boot.size

  size = []
  if system_diff.patch_list:
    size.append(system_diff.largest_source_size)
  if vendor_diff:
    if vendor_diff.patch_list:
      size.append(vendor_diff.largest_source_size)
  if size or updating_recovery or updating_boot:
    script.CacheFreeSpaceCheck(max(size))

  device_specific.IncrementalOTA_VerifyEnd()

  if OPTIONS.two_step:
    script.WriteRawImage("/boot", "recovery.img")
    script.AppendExtra("""
set_stage("%(bcb_dev)s", "2/3");
reboot_now("%(bcb_dev)s", "");
else
""" % bcb_dev)

  script.Comment("---- start making changes here ----")

  device_specific.IncrementalOTA_InstallBegin()

  if OPTIONS.two_step:
    common.ZipWriteStr(output_zip, "boot.img", target_boot.data)
    script.WriteRawImage("/boot", "boot.img")
    print "writing full boot image (forced by two-step mode)"

  script.Print("Removing unneeded files...")
  system_diff.RemoveUnneededFiles(script, ("/system/recovery.img",))
  if vendor_diff:
    vendor_diff.RemoveUnneededFiles(script)

  script.ShowProgress(0.8, 0)
  total_patch_size = 1.0 + system_diff.TotalPatchSize()
  if vendor_diff:
    total_patch_size += vendor_diff.TotalPatchSize()
  if updating_boot:
    total_patch_size += target_boot.size

  script.Print("Patching system files...")
  so_far = system_diff.EmitPatches(script, total_patch_size, 0)
  if vendor_diff:
    script.Print("Patching vendor files...")
    so_far = vendor_diff.EmitPatches(script, total_patch_size, so_far)

  if not OPTIONS.two_step:
    if updating_boot:
      # Produce the boot image by applying a patch to the current
      # contents of the boot partition, and write it back to the
      # partition.
      script.Print("Patching boot image...")
      script.ApplyPatch("%s:%s:%d:%s:%d:%s"
                        % (boot_type, boot_device,
                           source_boot.size, source_boot.sha1,
                           target_boot.size, target_boot.sha1),
                        "-",
                        target_boot.size, target_boot.sha1,
                        source_boot.sha1, "patch/boot.img.p")
      so_far += target_boot.size
      script.SetProgress(so_far / total_patch_size)
      print "boot image changed; including."
    else:
      print "boot image unchanged; skipping."

  system_items = ItemSet("system", "META/filesystem_config.txt")
  if vendor_diff:
    vendor_items = ItemSet("vendor", "META/vendor_filesystem_config.txt")

  if updating_recovery:
    # Recovery is generated as a patch using both the boot image
    # (which contains the same linux kernel as recovery) and the file
    # /system/etc/recovery-resource.dat (which contains all the images
    # used in the recovery UI) as sources.  This lets us minimize the
    # size of the patch, which must be included in every OTA package.
    #
    # For older builds where recovery-resource.dat is not present, we
    # use only the boot image as the source.

    if not target_has_recovery_patch:
      def output_sink(fn, data):
        common.ZipWriteStr(output_zip, "recovery/" + fn, data)
        system_items.Get("system/" + fn)

      common.MakeRecoveryPatch(OPTIONS.target_tmp, output_sink,
                               target_recovery, target_boot)
      script.DeleteFiles(["/system/recovery-from-boot.p",
                          "/system/etc/install-recovery.sh"])
    print "recovery image changed; including as patch from boot."
  else:
    print "recovery image unchanged; skipping."

  script.ShowProgress(0.1, 10)

  target_symlinks = CopyPartitionFiles(system_items, target_zip, None)
  if vendor_diff:
    target_symlinks.extend(CopyPartitionFiles(vendor_items, target_zip, None))

  temp_script = script.MakeTemporary()
  system_items.GetMetadata(target_zip)
  system_items.Get("system").SetPermissions(temp_script)
  if vendor_diff:
    vendor_items.GetMetadata(target_zip)
    vendor_items.Get("vendor").SetPermissions(temp_script)

  # Note that this call will mess up the trees of Items, so make sure
  # we're done with them.
  source_symlinks = CopyPartitionFiles(system_items, source_zip, None)
  if vendor_diff:
    source_symlinks.extend(CopyPartitionFiles(vendor_items, source_zip, None))

  target_symlinks_d = dict([(i[1], i[0]) for i in target_symlinks])
  source_symlinks_d = dict([(i[1], i[0]) for i in source_symlinks])

  # Delete all the symlinks in source that aren't in target.  This
  # needs to happen before verbatim files are unpacked, in case a
  # symlink in the source is replaced by a real file in the target.

  # If a symlink in the source will be replaced by a regular file, we cannot
  # delete the symlink/file in case the package gets applied again. For such
  # a symlink, we prepend a sha1_check() to detect if it has been updated.
  # (Bug: 23646151)
  replaced_symlinks = dict()
  if system_diff:
    for i in system_diff.verbatim_targets:
      replaced_symlinks["/%s" % (i[0],)] = i[2]
  if vendor_diff:
    for i in vendor_diff.verbatim_targets:
      replaced_symlinks["/%s" % (i[0],)] = i[2]

  if system_diff:
    for tf in system_diff.renames.values():
      replaced_symlinks["/%s" % (tf.name,)] = tf.sha1
  if vendor_diff:
    for tf in vendor_diff.renames.values():
      replaced_symlinks["/%s" % (tf.name,)] = tf.sha1

  always_delete = []
  may_delete = []
  for dest, link in source_symlinks:
    if link not in target_symlinks_d:
      if link in replaced_symlinks:
        may_delete.append((link, replaced_symlinks[link]))
      else:
        always_delete.append(link)
  script.DeleteFiles(always_delete)
  script.DeleteFilesIfNotMatching(may_delete)

  if system_diff.verbatim_targets:
    script.Print("Unpacking new system files...")
    script.UnpackPackageDir("system", "/system")
  if vendor_diff and vendor_diff.verbatim_targets:
    script.Print("Unpacking new vendor files...")
    script.UnpackPackageDir("vendor", "/vendor")

  if updating_recovery and not target_has_recovery_patch:
    script.Print("Unpacking new recovery...")
    script.UnpackPackageDir("recovery", "/system")

  system_diff.EmitRenames(script)
  if vendor_diff:
    vendor_diff.EmitRenames(script)

  script.Print("Symlinks and permissions...")

  # Create all the symlinks that don't already exist, or point to
  # somewhere different than what we want.  Delete each symlink before
  # creating it, since the 'symlink' command won't overwrite.
  to_create = []
  for dest, link in target_symlinks:
    if link in source_symlinks_d:
      if dest != source_symlinks_d[link]:
        to_create.append((dest, link))
    else:
      to_create.append((dest, link))
  script.DeleteFiles([i[1] for i in to_create])
  script.MakeSymlinks(to_create)

  # Now that the symlinks are created, we can set all the
  # permissions.
  script.AppendScript(temp_script)

  # Do device-specific installation (eg, write radio image).
  device_specific.IncrementalOTA_InstallEnd()

  if OPTIONS.extra_script is not None:
    script.AppendExtra(OPTIONS.extra_script)

  # Patch the build.prop file last, so if something fails but the
  # device can still come up, it appears to be the old build and will
  # get set the OTA package again to retry.
  script.Print("Patching remaining system files...")
  system_diff.EmitDeferredPatches(script)

  if OPTIONS.wipe_user_data:
    script.Print("Erasing user data...")
    script.FormatPartition("/data")
    metadata["ota-wipe"] = "yes"

  if OPTIONS.two_step:
    script.AppendExtra("""
set_stage("%(bcb_dev)s", "");
endif;
endif;
""" % bcb_dev)

  if OPTIONS.verify and system_diff:
    script.Print("Remounting and verifying system partition files...")
    script.Unmount("/system")
    script.Mount("/system")
    system_diff.EmitExplicitTargetVerification(script)

  if OPTIONS.verify and vendor_diff:
    script.Print("Remounting and verifying vendor partition files...")
    script.Unmount("/vendor")
    script.Mount("/vendor")
    vendor_diff.EmitExplicitTargetVerification(script)
  script.AddToZip(target_zip, output_zip, input_path=OPTIONS.updater_binary)

  WriteMetadata(metadata, output_zip)


def main(argv):

  def option_handler(o, a):
    if o == "--board_config":
      pass   # deprecated
    elif o in ("-k", "--package_key"):
      OPTIONS.package_key = a
    elif o in ("-i", "--incremental_from"):
      OPTIONS.incremental_source = a
    elif o == "--full_radio":
      OPTIONS.full_radio = True
    elif o == "--full_bootloader":
      OPTIONS.full_bootloader = True
    elif o in ("-w", "--wipe_user_data"):
      OPTIONS.wipe_user_data = True
    elif o in ("-n", "--no_prereq"):
      OPTIONS.omit_prereq = True
    elif o == "--downgrade":
      OPTIONS.downgrade = True
      OPTIONS.wipe_user_data = True
    elif o in ("-o", "--oem_settings"):
      OPTIONS.oem_source = a
    elif o == "--oem_no_mount":
      OPTIONS.oem_no_mount = True
    elif o in ("-e", "--extra_script"):
      OPTIONS.extra_script = a
    elif o in ("-a", "--aslr_mode"):
      if a in ("on", "On", "true", "True", "yes", "Yes"):
        OPTIONS.aslr_mode = True
      else:
        OPTIONS.aslr_mode = False
    elif o in ("-t", "--worker_threads"):
      if a.isdigit():
        OPTIONS.worker_threads = int(a)
      else:
        raise ValueError("Cannot parse value %r for option %r - only "
                         "integers are allowed." % (a, o))
    elif o in ("-2", "--two_step"):
      OPTIONS.two_step = True
    elif o == "--no_signing":
      OPTIONS.no_signing = True
    elif o == "--verify":
      OPTIONS.verify = True
    elif o == "--block":
      OPTIONS.block_based = True
    elif o in ("-b", "--binary"):
      OPTIONS.updater_binary = a
    elif o in ("--no_fallback_to_full",):
      OPTIONS.fallback_to_full = False
    elif o == "--stash_threshold":
      try:
        OPTIONS.stash_threshold = float(a)
      except ValueError:
        raise ValueError("Cannot parse value %r for option %r - expecting "
                         "a float" % (a, o))
    else:
      return False
    return True

  args = common.ParseOptions(argv, __doc__,
                             extra_opts="b:k:i:d:wne:t:a:2o:",
                             extra_long_opts=[
                                 "board_config=",
                                 "package_key=",
                                 "incremental_from=",
                                 "full_radio",
                                 "full_bootloader",
                                 "wipe_user_data",
                                 "no_prereq",
                                 "downgrade",
                                 "extra_script=",
                                 "worker_threads=",
                                 "aslr_mode=",
                                 "two_step",
                                 "no_signing",
                                 "block",
                                 "binary=",
                                 "oem_settings=",
                                 "oem_no_mount",
                                 "verify",
                                 "no_fallback_to_full",
                                 "stash_threshold=",
                             ], extra_option_handler=option_handler)

  if len(args) != 2:
    common.Usage(__doc__)
    sys.exit(1)

  if OPTIONS.downgrade:
    # Sanity check to enforce a data wipe.
    if not OPTIONS.wipe_user_data:
      raise ValueError("Cannot downgrade without a data wipe")

    # We should only allow downgrading incrementals (as opposed to full).
    # Otherwise the device may go back from arbitrary build with this full
    # OTA package.
    if OPTIONS.incremental_source is None:
      raise ValueError("Cannot generate downgradable full OTAs - consider"
                       "using --omit_prereq?")

  if OPTIONS.extra_script is not None:
    OPTIONS.extra_script = open(OPTIONS.extra_script).read()

  print "unzipping target target-files..."
  OPTIONS.input_tmp, input_zip = common.UnzipTemp(args[0])

  OPTIONS.target_tmp = OPTIONS.input_tmp
  OPTIONS.info_dict = common.LoadInfoDict(input_zip)

  # If this image was originally labelled with SELinux contexts, make sure we
  # also apply the labels in our new image. During building, the "file_contexts"
  # is in the out/ directory tree, but for repacking from target-files.zip it's
  # in the root directory of the ramdisk.
  if "selinux_fc" in OPTIONS.info_dict:
    OPTIONS.info_dict["selinux_fc"] = os.path.join(
        OPTIONS.input_tmp, "BOOT", "RAMDISK", "file_contexts")

  if OPTIONS.verbose:
    print "--- target info ---"
    common.DumpInfoDict(OPTIONS.info_dict)

  # If the caller explicitly specified the device-specific extensions
  # path via -s/--device_specific, use that.  Otherwise, use
  # META/releasetools.py if it is present in the target target_files.
  # Otherwise, take the path of the file from 'tool_extensions' in the
  # info dict and look for that in the local filesystem, relative to
  # the current directory.

  if OPTIONS.device_specific is None:
    from_input = os.path.join(OPTIONS.input_tmp, "META", "releasetools.py")
    if os.path.exists(from_input):
      print "(using device-specific extensions from target_files)"
      OPTIONS.device_specific = from_input
    else:
      OPTIONS.device_specific = OPTIONS.info_dict.get("tool_extensions", None)

  if OPTIONS.device_specific is not None:
    OPTIONS.device_specific = os.path.abspath(OPTIONS.device_specific)

  while True:

    if OPTIONS.no_signing:
      if os.path.exists(args[1]):
        os.unlink(args[1])
      output_zip = zipfile.ZipFile(args[1], "w",
                                   compression=zipfile.ZIP_DEFLATED)
    else:
      temp_zip_file = tempfile.NamedTemporaryFile()
      output_zip = zipfile.ZipFile(temp_zip_file, "w",
                                   compression=zipfile.ZIP_DEFLATED)

    cache_size = OPTIONS.info_dict.get("cache_size", None)
    if cache_size is None:
      raise RuntimeError("can't determine the cache partition size")
    OPTIONS.cache_size = cache_size

    if OPTIONS.incremental_source is None:
      WriteFullOTAPackage(input_zip, output_zip)
      if OPTIONS.package_key is None:
        OPTIONS.package_key = OPTIONS.info_dict.get(
            "default_system_dev_certificate",
            "build/target/product/security/testkey")
      common.ZipClose(output_zip)
      break

    else:
      print "unzipping source target-files..."
      OPTIONS.source_tmp, source_zip = common.UnzipTemp(
          OPTIONS.incremental_source)
      OPTIONS.target_info_dict = OPTIONS.info_dict
      OPTIONS.source_info_dict = common.LoadInfoDict(source_zip)
      if "selinux_fc" in OPTIONS.source_info_dict:
        OPTIONS.source_info_dict["selinux_fc"] = os.path.join(
            OPTIONS.source_tmp, "BOOT", "RAMDISK", "file_contexts")
      if OPTIONS.package_key is None:
        OPTIONS.package_key = OPTIONS.source_info_dict.get(
            "default_system_dev_certificate",
            "build/target/product/security/testkey")
      if OPTIONS.verbose:
        print "--- source info ---"
        common.DumpInfoDict(OPTIONS.source_info_dict)
      try:
        WriteIncrementalOTAPackage(input_zip, source_zip, output_zip)
        common.ZipClose(output_zip)
        break
      except ValueError:
        if not OPTIONS.fallback_to_full:
          raise
        print "--- failed to build incremental; falling back to full ---"
        OPTIONS.incremental_source = None
        common.ZipClose(output_zip)

  if not OPTIONS.no_signing:
    SignOutput(temp_zip_file.name, args[1])
    temp_zip_file.close()

  print "done."


if __name__ == '__main__':
  try:
    common.CloseInheritedPipes()
    main(sys.argv[1:])
  except common.ExternalError as e:
    print
    print "   ERROR: %s" % (e,)
    print
    sys.exit(1)
  finally:
    common.Cleanup()<|MERGE_RESOLUTION|>--- conflicted
+++ resolved
@@ -769,12 +769,8 @@
   if oem_props is not None and len(oem_props) > 0:
     if OPTIONS.oem_source is None:
       raise common.ExternalError("OEM source required for this build")
-<<<<<<< HEAD
     if not OPTIONS.oem_no_mount:
       script.Mount("/oem", recovery_mount_options)
-=======
-    script.Mount("/oem", recovery_mount_options)
->>>>>>> 177c610e
     oem_dict = common.LoadDictionaryFromLines(
         open(OPTIONS.oem_source).readlines())
 
@@ -1180,7 +1176,8 @@
   if oem_props is not None and len(oem_props) > 0:
     if OPTIONS.oem_source is None:
       raise common.ExternalError("OEM source required for this build")
-    script.Mount("/oem", recovery_mount_options)
+    if not OPTIONS.oem_no_mount:
+      script.Mount("/oem", recovery_mount_options)
     oem_dict = common.LoadDictionaryFromLines(
         open(OPTIONS.oem_source).readlines())
 
