--- conflicted
+++ resolved
@@ -288,9 +288,6 @@
   $(shell rm -rf $(objclean_files))
   $(info *** Done with the cleaning, now starting the real build.)
 endif
-<<<<<<< HEAD
-force_objclean :=
-=======
 force_objclean :=
 
 ###########################################################
@@ -353,5 +350,4 @@
 .PHONY: clean-jack-incremental
 clean-jack-incremental:
 	$(hide) find $(OUT_DIR) -name "jack-incremental" -type d | xargs rm -rf
-	@echo "All jack incremental dirs have been removed."
->>>>>>> b097c416
+	@echo "All jack incremental dirs have been removed."