#
# Copyright (C) 2008 The Android Open Source Project
#
# Licensed under the Apache License, Version 2.0 (the "License");
# you may not use this file except in compliance with the License.
# You may obtain a copy of the License at
#
#      http://www.apache.org/licenses/LICENSE-2.0
#
# Unless required by applicable law or agreed to in writing, software
# distributed under the License is distributed on an "AS IS" BASIS,
# WITHOUT WARRANTIES OR CONDITIONS OF ANY KIND, either express or implied.
# See the License for the specific language governing permissions and
# limitations under the License.
#
# BUILD_ID is usually used to specify the branch name
# (like "MAIN") or a branch name and a release candidate
# (like "CRB01").  It must be a single word, and is
# capitalized by convention.

<<<<<<< HEAD
export BUILD_ID=NMF26V
=======
export BUILD_ID=NOF26W
>>>>>>> 72e4bc9b
<|MERGE_RESOLUTION|>--- conflicted
+++ resolved
@@ -18,8 +18,4 @@
 # (like "CRB01").  It must be a single word, and is
 # capitalized by convention.
 
-<<<<<<< HEAD
-export BUILD_ID=NMF26V
-=======
-export BUILD_ID=NOF26W
->>>>>>> 72e4bc9b
+export BUILD_ID=NOF26W