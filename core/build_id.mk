--- conflicted
+++ resolved
@@ -18,8 +18,5 @@
 # (like "CRB01").  It must be a single word, and is
 # capitalized by convention.
 
-<<<<<<< HEAD
-BUILD_ID=UQ1A.240105.004
-=======
-BUILD_ID=UQ1A.240205.004
->>>>>>> 7c1bb89b
+
+BUILD_ID=UQ1A.240205.004