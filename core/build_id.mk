#
# Copyright (C) 2008 The Android Open Source Project
#
# Licensed under the Apache License, Version 2.0 (the "License");
# you may not use this file except in compliance with the License.
# You may obtain a copy of the License at
#
#      http://www.apache.org/licenses/LICENSE-2.0
#
# Unless required by applicable law or agreed to in writing, software
# distributed under the License is distributed on an "AS IS" BASIS,
# WITHOUT WARRANTIES OR CONDITIONS OF ANY KIND, either express or implied.
# See the License for the specific language governing permissions and
# limitations under the License.
#
# BUILD_ID is usually used to specify the branch name
# (like "MAIN") or a branch name and a release candidate
# (like "CRB01").  It must be a single word, and is
# capitalized by convention.

<<<<<<< HEAD
export BUILD_ID=PPR1.180610.011
=======
export BUILD_ID=PPR2.180905.006
>>>>>>> 2e697ca9
<|MERGE_RESOLUTION|>--- conflicted
+++ resolved
@@ -18,8 +18,4 @@
 # (like "CRB01").  It must be a single word, and is
 # capitalized by convention.
 
-<<<<<<< HEAD
-export BUILD_ID=PPR1.180610.011
-=======
-export BUILD_ID=PPR2.180905.006
->>>>>>> 2e697ca9
+export BUILD_ID=PPR1.180905.006