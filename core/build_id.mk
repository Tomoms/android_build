--- conflicted
+++ resolved
@@ -18,8 +18,4 @@
 # (like "CRB01").  It must be a single word, and is
 # capitalized by convention.
 
-<<<<<<< HEAD
-BUILD_ID=TD1A.221105.001
-=======
-BUILD_ID=TQ1A.221205.011
->>>>>>> 162b02eb
+BUILD_ID=TQ1A.221205.011