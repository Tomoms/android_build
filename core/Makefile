# Put some miscellaneous rules here

# HACK: clear LOCAL_PATH from including last build target before calling
# intermedites-dir-for
LOCAL_PATH := $(BUILD_SYSTEM)

# -----------------------------------------------------------------
# Define rules to copy PRODUCT_COPY_FILES defined by the product.
# PRODUCT_COPY_FILES contains words like <source file>:<dest file>[:<owner>].
# <dest file> is relative to $(PRODUCT_OUT), so it should look like,
# e.g., "system/etc/file.xml".
# The filter part means "only eval the copy-one-file rule if this
# src:dest pair is the first one to match the same dest"
#$(1): the src:dest pair
#$(2): the dest
define check-product-copy-files
$(if $(filter-out $(TARGET_COPY_OUT_SYSTEM_OTHER)/%,$(2)), \
  $(if $(filter %.apk, $(2)),$(error \
     Prebuilt apk found in PRODUCT_COPY_FILES: $(1), use BUILD_PREBUILT instead!)))
endef
# filter out the duplicate <source file>:<dest file> pairs.
unique_product_copy_files_pairs :=
$(foreach cf,$(PRODUCT_COPY_FILES), \
    $(if $(filter $(unique_product_copy_files_pairs),$(cf)),,\
        $(eval unique_product_copy_files_pairs += $(cf))))
unique_product_copy_files_destinations :=
product_copy_files_ignored :=
$(foreach cf,$(unique_product_copy_files_pairs), \
    $(eval _src := $(call word-colon,1,$(cf))) \
    $(eval _dest := $(call word-colon,2,$(cf))) \
    $(call check-product-copy-files,$(cf),$(_dest)) \
    $(if $(filter $(unique_product_copy_files_destinations),$(_dest)), \
        $(eval product_copy_files_ignored += $(cf)), \
        $(eval _fulldest := $(call append-path,$(PRODUCT_OUT),$(_dest))) \
        $(if $(filter %.xml,$(_dest)),\
            $(eval $(call copy-xml-file-checked,$(_src),$(_fulldest))),\
            $(if $(and $(filter %.jar,$(_dest)),$(filter $(basename $(notdir $(_dest))),$(PRODUCT_LOADED_BY_PRIVILEGED_MODULES))),\
                $(eval $(call copy-and-uncompress-dexs,$(_src),$(_fulldest))), \
                $(eval $(call copy-one-file,$(_src),$(_fulldest))))) \
        $(eval ALL_DEFAULT_INSTALLED_MODULES += $(_fulldest)) \
        $(eval unique_product_copy_files_destinations += $(_dest))))

# Dump a list of overriden (and ignored PRODUCT_COPY_FILES entries)
$(file >$(PRODUCT_OUT)/product_copy_files_ignored.txt,$(subst $(space),$(newline),$(strip $(product_copy_files_ignored))))
ifdef dist_goal
$(file >$(DIST_DIR)/logs/product_copy_files_ignored.txt,$(subst $(space),$(newline),$(strip $(product_copy_files_ignored))))
endif

product_copy_files_ignored :=
unique_product_copy_files_pairs :=
unique_product_copy_files_destinations :=

# -----------------------------------------------------------------
# Returns the max allowed size for an image suitable for hash verification
# (e.g., boot.img, recovery.img, etc).
# The value 69632 derives from MAX_VBMETA_SIZE + MAX_FOOTER_SIZE in $(AVBTOOL).
# $(1): partition size to flash the image
define get-hash-image-max-size
$(if $(1), \
  $(if $(filter true,$(BOARD_AVB_ENABLE)), \
    $(eval _hash_meta_size := 69632), \
    $(eval _hash_meta_size := 0)) \
  $(1)-$(_hash_meta_size))
endef

# -----------------------------------------------------------------
# Define rules to copy headers defined in copy_headers.mk
# If more than one makefile declared a header, print a warning,
# then copy the last one defined. This matches the previous make
# behavior.
$(foreach dest,$(ALL_COPIED_HEADERS), \
    $(eval _srcs := $(ALL_COPIED_HEADERS.$(dest).SRC)) \
    $(eval _src := $(word $(words $(_srcs)),$(_srcs))) \
    $(if $(call streq,$(_src),$(_srcs)),, \
        $(warning Duplicate header copy: $(dest)) \
	$(warning Defined in: $(ALL_COPIED_HEADERS.$(dest).MAKEFILE))) \
    $(eval $(call copy-one-header,$(_src),$(dest))))
all_copied_headers: $(ALL_COPIED_HEADERS)

# -----------------------------------------------------------------
# docs/index.html
ifeq (,$(TARGET_BUILD_APPS))
gen := $(OUT_DOCS)/index.html
ALL_DOCS += $(gen)
$(gen): frameworks/base/docs/docs-redirect-index.html
	@mkdir -p $(dir $@)
	@cp -f $< $@
endif

ndk_doxygen_out := $(OUT_NDK_DOCS)
ndk_headers := $(SOONG_OUT_DIR)/ndk/sysroot/usr/include
ndk_docs_src_dir := frameworks/native/docs
ndk_doxyfile := $(ndk_docs_src_dir)/Doxyfile
ifneq ($(wildcard $(ndk_docs_src_dir)),)
ndk_docs_srcs := $(addprefix $(ndk_docs_src_dir)/,\
    $(call find-files-in-subdirs,$(ndk_docs_src_dir),"*",.))
$(ndk_doxygen_out)/index.html: $(ndk_docs_srcs) $(SOONG_OUT_DIR)/ndk.timestamp
	@mkdir -p $(ndk_doxygen_out)
	@echo "Generating NDK docs to $(ndk_doxygen_out)"
	@( cat $(ndk_doxyfile); \
	    echo "INPUT=$(ndk_headers)"; \
	    echo "HTML_OUTPUT=$(ndk_doxygen_out)" \
	) | doxygen -

# Note: Not a part of the docs target because we don't have doxygen available.
# You can run this target locally if you have doxygen installed.
ndk-docs: $(ndk_doxygen_out)/index.html
.PHONY: ndk-docs
endif

# -----------------------------------------------------------------
# property_overrides_split_enabled
property_overrides_split_enabled :=
ifeq ($(BOARD_PROPERTY_OVERRIDES_SPLIT_ENABLED), true)
  property_overrides_split_enabled := true
endif

# -----------------------------------------------------------------
# FINAL_VENDOR_DEFAULT_PROPERTIES will be installed in vendor/default.prop if
# property_overrides_split_enabled is true. Otherwise it will be installed in
# ROOT/default.prop.
ifdef BOARD_VNDK_VERSION
  ifeq ($(BOARD_VNDK_VERSION),current)
    FINAL_VENDOR_DEFAULT_PROPERTIES := ro.vndk.version=$(PLATFORM_VNDK_VERSION)
  else
    FINAL_VENDOR_DEFAULT_PROPERTIES := ro.vndk.version=$(BOARD_VNDK_VERSION)
  endif
  ifdef BOARD_VNDK_RUNTIME_DISABLE
    FINAL_VENDOR_DEFAULT_PROPERTIES += ro.vndk.lite=true
  endif
else
  FINAL_VENDOR_DEFAULT_PROPERTIES := ro.vndk.version=$(PLATFORM_VNDK_VERSION)
  FINAL_VENDOR_DEFAULT_PROPERTIES += ro.vndk.lite=true
endif
FINAL_VENDOR_DEFAULT_PROPERTIES += \
    $(call collapse-pairs, $(PRODUCT_DEFAULT_PROPERTY_OVERRIDES))
FINAL_VENDOR_DEFAULT_PROPERTIES := $(call uniq-pairs-by-first-component, \
    $(FINAL_VENDOR_DEFAULT_PROPERTIES),=)

# -----------------------------------------------------------------
# prop.default
ifdef property_overrides_split_enabled
INSTALLED_DEFAULT_PROP_TARGET := $(TARGET_OUT)/etc/prop.default
INSTALLED_DEFAULT_PROP_OLD_TARGET := $(TARGET_ROOT_OUT)/default.prop
ALL_DEFAULT_INSTALLED_MODULES += $(INSTALLED_DEFAULT_PROP_OLD_TARGET)
$(INSTALLED_DEFAULT_PROP_OLD_TARGET): $(INSTALLED_DEFAULT_PROP_TARGET)
else
# legacy path
INSTALLED_DEFAULT_PROP_TARGET := $(TARGET_ROOT_OUT)/default.prop
endif
ALL_DEFAULT_INSTALLED_MODULES += $(INSTALLED_DEFAULT_PROP_TARGET)
FINAL_DEFAULT_PROPERTIES := \
    $(call collapse-pairs, $(ADDITIONAL_DEFAULT_PROPERTIES)) \
    $(call collapse-pairs, $(PRODUCT_SYSTEM_DEFAULT_PROPERTIES))
ifndef property_overrides_split_enabled
  FINAL_DEFAULT_PROPERTIES += \
      $(call collapse-pairs, $(FINAL_VENDOR_DEFAULT_PROPERTIES))
endif
FINAL_DEFAULT_PROPERTIES := $(call uniq-pairs-by-first-component, \
    $(FINAL_DEFAULT_PROPERTIES),=)

intermediate_system_build_prop := $(call intermediates-dir-for,ETC,system_build_prop)/build.prop

$(INSTALLED_DEFAULT_PROP_TARGET): $(intermediate_system_build_prop)
	@echo Target buildinfo: $@
	@mkdir -p $(dir $@)
	@rm -f $@
	$(hide) echo "#" > $@; \
	        echo "# ADDITIONAL_DEFAULT_PROPERTIES" >> $@; \
	        echo "#" >> $@;
	$(hide) $(foreach line,$(FINAL_DEFAULT_PROPERTIES), \
		echo "$(line)" >> $@;)
	$(hide) echo "#" >> $@; \
	        echo "# BOOTIMAGE_BUILD_PROPERTIES" >> $@; \
	        echo "#" >> $@;
	$(hide) echo ro.bootimage.build.date=`$(DATE_FROM_FILE)`>>$@
	$(hide) echo ro.bootimage.build.date.utc=`$(DATE_FROM_FILE) +%s`>>$@
	$(hide) echo ro.bootimage.build.fingerprint="$(BUILD_FINGERPRINT_FROM_FILE)">>$@
	$(hide) build/make/tools/post_process_props.py $@
ifdef property_overrides_split_enabled
	$(hide) mkdir -p $(TARGET_ROOT_OUT)
	$(hide) ln -sf system/etc/prop.default $(INSTALLED_DEFAULT_PROP_OLD_TARGET)
endif

# -----------------------------------------------------------------
# vendor default.prop
INSTALLED_VENDOR_DEFAULT_PROP_TARGET :=
ifdef property_overrides_split_enabled
INSTALLED_VENDOR_DEFAULT_PROP_TARGET := $(TARGET_OUT_VENDOR)/default.prop
ALL_DEFAULT_INSTALLED_MODULES += $(INSTALLED_VENDOR_DEFAULT_PROP_TARGET)

$(INSTALLED_VENDOR_DEFAULT_PROP_TARGET): $(INSTALLED_DEFAULT_PROP_TARGET)
	@echo Target buildinfo: $@
	@mkdir -p $(dir $@)
	$(hide) echo "#" > $@; \
	        echo "# ADDITIONAL VENDOR DEFAULT PROPERTIES" >> $@; \
	        echo "#" >> $@;
	$(hide) $(foreach line,$(FINAL_VENDOR_DEFAULT_PROPERTIES), \
		echo "$(line)" >> $@;)
	$(hide) build/make/tools/post_process_props.py $@

endif  # property_overrides_split_enabled

# -----------------------------------------------------------------
# build.prop
INSTALLED_BUILD_PROP_TARGET := $(TARGET_OUT)/build.prop
ALL_DEFAULT_INSTALLED_MODULES += $(INSTALLED_BUILD_PROP_TARGET)
FINAL_BUILD_PROPERTIES := \
    $(call collapse-pairs, $(ADDITIONAL_BUILD_PROPERTIES))
FINAL_BUILD_PROPERTIES := $(call uniq-pairs-by-first-component, \
    $(FINAL_BUILD_PROPERTIES),=)

# A list of arbitrary tags describing the build configuration.
# Force ":=" so we can use +=
BUILD_VERSION_TAGS := $(BUILD_VERSION_TAGS)
ifeq ($(TARGET_BUILD_TYPE),debug)
  BUILD_VERSION_TAGS += debug
endif
# The "test-keys" tag marks builds signed with the old test keys,
# which are available in the SDK.  "dev-keys" marks builds signed with
# non-default dev keys (usually private keys from a vendor directory).
# Both of these tags will be removed and replaced with "release-keys"
# when the target-files is signed in a post-build step.
ifeq ($(DEFAULT_SYSTEM_DEV_CERTIFICATE),build/target/product/security/testkey)
BUILD_KEYS := test-keys
else
BUILD_KEYS := dev-keys
endif
BUILD_VERSION_TAGS += $(BUILD_KEYS)
BUILD_VERSION_TAGS := $(subst $(space),$(comma),$(sort $(BUILD_VERSION_TAGS)))

# A human-readable string that descibes this build in detail.
build_desc := $(TARGET_PRODUCT)-$(TARGET_BUILD_VARIANT) $(PLATFORM_VERSION) $(BUILD_ID) $(BUILD_NUMBER_FROM_FILE) $(BUILD_VERSION_TAGS)
$(intermediate_system_build_prop): PRIVATE_BUILD_DESC := $(build_desc)

# The string used to uniquely identify the combined build and product; used by the OTA server.
ifeq (,$(strip $(BUILD_FINGERPRINT)))
  ifeq ($(strip $(HAS_BUILD_NUMBER)),false)
    BF_BUILD_NUMBER := $(USER)$$($(DATE_FROM_FILE) +%m%d%H%M)
  else
    BF_BUILD_NUMBER := $(file <$(BUILD_NUMBER_FILE))
  endif
  BUILD_FINGERPRINT := $(PRODUCT_BRAND)/$(TARGET_PRODUCT)/$(TARGET_DEVICE):$(PLATFORM_VERSION)/$(BUILD_ID)/$(BF_BUILD_NUMBER):$(TARGET_BUILD_VARIANT)/$(BUILD_VERSION_TAGS)
endif
# unset it for safety.
BF_BUILD_NUMBER :=

BUILD_FINGERPRINT_FILE := $(PRODUCT_OUT)/build_fingerprint.txt
ifneq (,$(shell mkdir -p $(PRODUCT_OUT) && echo $(BUILD_FINGERPRINT) >$(BUILD_FINGERPRINT_FILE) && grep " " $(BUILD_FINGERPRINT_FILE)))
  $(error BUILD_FINGERPRINT cannot contain spaces: "$(file <$(BUILD_FINGERPRINT_FILE))")
endif
BUILD_FINGERPRINT_FROM_FILE := $$(cat $(BUILD_FINGERPRINT_FILE))
# unset it for safety.
BUILD_FINGERPRINT :=

# The string used to uniquely identify the system build; used by the OTA server.
# This purposefully excludes any product-specific variables.
ifeq (,$(strip $(BUILD_THUMBPRINT)))
  BUILD_THUMBPRINT := $(PLATFORM_VERSION)/$(BUILD_ID)/$(BUILD_NUMBER_FROM_FILE):$(TARGET_BUILD_VARIANT)/$(BUILD_VERSION_TAGS)
endif

BUILD_THUMBPRINT_FILE := $(PRODUCT_OUT)/build_thumbprint.txt
ifneq (,$(shell mkdir -p $(PRODUCT_OUT) && echo $(BUILD_THUMBPRINT) >$(BUILD_THUMBPRINT_FILE) && grep " " $(BUILD_THUMBPRINT_FILE)))
  $(error BUILD_THUMBPRINT cannot contain spaces: "$(file <$(BUILD_THUMBPRINT_FILE))")
endif
BUILD_THUMBPRINT_FROM_FILE := $$(cat $(BUILD_THUMBPRINT_FILE))
# unset it for safety.
BUILD_THUMBPRINT :=

KNOWN_OEM_THUMBPRINT_PROPERTIES := \
    ro.product.brand \
    ro.product.name \
    ro.product.device
OEM_THUMBPRINT_PROPERTIES := $(filter $(KNOWN_OEM_THUMBPRINT_PROPERTIES),\
    $(PRODUCTS.$(INTERNAL_PRODUCT).PRODUCT_OEM_PROPERTIES))

# Display parameters shown under Settings -> About Phone
ifeq ($(TARGET_BUILD_VARIANT),user)
  # User builds should show:
  # release build number or branch.buld_number non-release builds

  # Dev. branches should have DISPLAY_BUILD_NUMBER set
  ifeq (true,$(DISPLAY_BUILD_NUMBER))
    BUILD_DISPLAY_ID := $(BUILD_ID).$(BUILD_NUMBER_FROM_FILE) $(BUILD_KEYS)
  else
    BUILD_DISPLAY_ID := $(BUILD_ID) $(BUILD_KEYS)
  endif
else
  # Non-user builds should show detailed build information
  BUILD_DISPLAY_ID := $(build_desc)
endif

# Accepts a whitespace separated list of product locales such as
# (en_US en_AU en_GB...) and returns the first locale in the list with
# underscores replaced with hyphens. In the example above, this will
# return "en-US".
define get-default-product-locale
$(strip $(subst _,-, $(firstword $(1))))
endef

BUILDINFO_SH := build/make/tools/buildinfo.sh
VENDOR_BUILDINFO_SH := build/make/tools/vendor_buildinfo.sh

# TARGET_BUILD_FLAVOR and ro.build.flavor are used only by the test
# harness to distinguish builds. Only add _asan for a sanitized build
# if it isn't already a part of the flavor (via a dedicated lunch
# config for example).
TARGET_BUILD_FLAVOR := $(TARGET_PRODUCT)-$(TARGET_BUILD_VARIANT)
ifneq (, $(filter address, $(SANITIZE_TARGET)))
ifeq (,$(findstring _asan,$(TARGET_BUILD_FLAVOR)))
TARGET_BUILD_FLAVOR := $(TARGET_BUILD_FLAVOR)_asan
endif
endif

ifdef TARGET_SYSTEM_PROP
system_prop_file := $(TARGET_SYSTEM_PROP)
else
system_prop_file := $(wildcard $(TARGET_DEVICE_DIR)/system.prop)
endif
$(intermediate_system_build_prop): $(BUILDINFO_SH) $(INTERNAL_BUILD_ID_MAKEFILE) $(BUILD_SYSTEM)/version_defaults.mk $(system_prop_file) $(INSTALLED_ANDROID_INFO_TXT_TARGET)
	@echo Target buildinfo: $@
	@mkdir -p $(dir $@)
	$(hide) echo > $@
ifneq ($(PRODUCTS.$(INTERNAL_PRODUCT).PRODUCT_OEM_PROPERTIES),)
	$(hide) echo "#" >> $@; \
	        echo "# PRODUCT_OEM_PROPERTIES" >> $@; \
	        echo "#" >> $@;
	$(hide) $(foreach prop,$(PRODUCTS.$(INTERNAL_PRODUCT).PRODUCT_OEM_PROPERTIES), \
		echo "import /oem/oem.prop $(prop)" >> $@;)
endif
	$(hide) TARGET_BUILD_TYPE="$(TARGET_BUILD_VARIANT)" \
			TARGET_BUILD_FLAVOR="$(TARGET_BUILD_FLAVOR)" \
			TARGET_DEVICE="$(TARGET_DEVICE)" \
			LINEAGE_DEVICE="$(TARGET_DEVICE)" \
			PRODUCT_NAME="$(TARGET_PRODUCT)" \
			PRODUCT_BRAND="$(PRODUCT_BRAND)" \
			PRODUCT_DEFAULT_LOCALE="$(call get-default-product-locale,$(PRODUCT_LOCALES))" \
			PRODUCT_DEFAULT_WIFI_CHANNELS="$(PRODUCT_DEFAULT_WIFI_CHANNELS)" \
			PRODUCT_MODEL="$(PRODUCT_MODEL)" \
			PRODUCT_MANUFACTURER="$(PRODUCT_MANUFACTURER)" \
			PRIVATE_BUILD_DESC="$(PRIVATE_BUILD_DESC)" \
			BUILD_ID="$(BUILD_ID)" \
			BUILD_DISPLAY_ID="$(BUILD_DISPLAY_ID)" \
			DATE="$(DATE_FROM_FILE)" \
			BUILD_NUMBER="$(BUILD_NUMBER_FROM_FILE)" \
			BOARD_BUILD_SYSTEM_ROOT_IMAGE="$(BOARD_BUILD_SYSTEM_ROOT_IMAGE)" \
			AB_OTA_UPDATER="$(AB_OTA_UPDATER)" \
			PLATFORM_VERSION="$(PLATFORM_VERSION)" \
			PLATFORM_SECURITY_PATCH="$(PLATFORM_SECURITY_PATCH)" \
			PLATFORM_BASE_OS="$(PLATFORM_BASE_OS)" \
			PLATFORM_SDK_VERSION="$(PLATFORM_SDK_VERSION)" \
			PLATFORM_PREVIEW_SDK_VERSION="$(PLATFORM_PREVIEW_SDK_VERSION)" \
			PLATFORM_VERSION_CODENAME="$(PLATFORM_VERSION_CODENAME)" \
			PLATFORM_VERSION_ALL_CODENAMES="$(PLATFORM_VERSION_ALL_CODENAMES)" \
			PLATFORM_MIN_SUPPORTED_TARGET_SDK_VERSION="$(PLATFORM_MIN_SUPPORTED_TARGET_SDK_VERSION)" \
			BUILD_VERSION_TAGS="$(BUILD_VERSION_TAGS)" \
			BUILD_FINGERPRINT="$(BUILD_FINGERPRINT_FROM_FILE)" \
			$(if $(OEM_THUMBPRINT_PROPERTIES),BUILD_THUMBPRINT="$(BUILD_THUMBPRINT_FROM_FILE)") \
			TARGET_CPU_ABI_LIST="$(TARGET_CPU_ABI_LIST)" \
			TARGET_CPU_ABI_LIST_32_BIT="$(TARGET_CPU_ABI_LIST_32_BIT)" \
			TARGET_CPU_ABI_LIST_64_BIT="$(TARGET_CPU_ABI_LIST_64_BIT)" \
			TARGET_CPU_ABI="$(TARGET_CPU_ABI)" \
			TARGET_CPU_ABI2="$(TARGET_CPU_ABI2)" \
			TARGET_AAPT_CHARACTERISTICS="$(TARGET_AAPT_CHARACTERISTICS)" \
			$(PRODUCT_BUILD_PROP_OVERRIDES) \
	        bash $(BUILDINFO_SH) >> $@
	$(hide) $(foreach file,$(system_prop_file), \
		if [ -f "$(file)" ]; then \
			echo "#" >> $@; \
			echo Target buildinfo from: "$(file)"; \
			echo "# from $(file)" >> $@; \
			echo "#" >> $@; \
			cat $(file) >> $@; \
		fi;)
	$(if $(FINAL_BUILD_PROPERTIES), \
		$(hide) echo >> $@; \
		        echo "#" >> $@; \
		        echo "# ADDITIONAL_BUILD_PROPERTIES" >> $@; \
		        echo "#" >> $@; )
	$(hide) $(foreach line,$(FINAL_BUILD_PROPERTIES), \
		echo "$(line)" >> $@;)
	$(hide) cat $(INSTALLED_ANDROID_INFO_TXT_TARGET) | grep 'require version-' | sed -e 's/require version-/ro.build.expect./g' >> $@
	$(hide) build/make/tools/post_process_props.py $@ $(PRODUCTS.$(INTERNAL_PRODUCT).PRODUCT_SYSTEM_PROPERTY_BLACKLIST)

build_desc :=

ifeq (,$(filter true, $(TARGET_NO_KERNEL) $(TARGET_NO_RECOVERY)))
INSTALLED_RECOVERYIMAGE_TARGET := $(PRODUCT_OUT)/recovery.img
else
INSTALLED_RECOVERYIMAGE_TARGET :=
endif

$(INSTALLED_BUILD_PROP_TARGET): $(intermediate_system_build_prop) $(INSTALLED_RECOVERYIMAGE_TARGET)
	@echo "Target build info: $@"
	$(hide) grep -v 'ro.product.first_api_level' $(intermediate_system_build_prop) > $@
ifdef INSTALLED_RECOVERYIMAGE_TARGET
	$(hide) echo ro.expect.recovery_id=`cat $(RECOVERYIMAGE_ID_FILE)` >> $@
endif

# -----------------------------------------------------------------
# vendor build.prop
#
# For verifying that the vendor build is what we think it is
INSTALLED_VENDOR_BUILD_PROP_TARGET := $(TARGET_OUT_VENDOR)/build.prop
ALL_DEFAULT_INSTALLED_MODULES += $(INSTALLED_VENDOR_BUILD_PROP_TARGET)

ifdef property_overrides_split_enabled
FINAL_VENDOR_BUILD_PROPERTIES += \
    $(call collapse-pairs, $(PRODUCT_PROPERTY_OVERRIDES))
FINAL_VENDOR_BUILD_PROPERTIES := $(call uniq-pairs-by-first-component, \
    $(FINAL_VENDOR_BUILD_PROPERTIES),=)
endif  # property_overrides_split_enabled

$(INSTALLED_VENDOR_BUILD_PROP_TARGET): $(VENDOR_BUILDINFO_SH) $(intermediate_system_build_prop)
	@echo Target vendor buildinfo: $@
	@mkdir -p $(dir $@)
	$(hide) echo > $@
	$(hide) grep 'ro.product.first_api_level' $(intermediate_system_build_prop) >> $@ || true
	$(hide) echo ro.vendor.build.date=`$(DATE_FROM_FILE)`>>$@
	$(hide) echo ro.vendor.build.date.utc=`$(DATE_FROM_FILE) +%s`>>$@
	$(hide) echo ro.vendor.build.fingerprint="$(BUILD_FINGERPRINT_FROM_FILE)">>$@
	$(hide) echo ro.vendor.build.security_patch="$(VENDOR_SECURITY_PATCH)">>$@
	$(hide) echo ro.vendor.product.cpu.abilist="$(TARGET_CPU_ABI_LIST)">>$@
	$(hide) echo ro.vendor.product.cpu.abilist32="$(TARGET_CPU_ABI_LIST_32_BIT)">>$@
	$(hide) echo ro.vendor.product.cpu.abilist64="$(TARGET_CPU_ABI_LIST_64_BIT)">>$@
	$(hide) TARGET_BUILD_TYPE="$(TARGET_BUILD_VARIANT)" \
			BUILD_ID="$(BUILD_ID)" \
			BUILD_NUMBER="$(BUILD_NUMBER_FROM_FILE)" \
			PLATFORM_VERSION="$(PLATFORM_VERSION)" \
			PLATFORM_SDK_VERSION="$(PLATFORM_SDK_VERSION)" \
			BUILD_VERSION_TAGS="$(BUILD_VERSION_TAGS)" \
			TARGET_DEVICE="$(TARGET_DEVICE)" \
			PRODUCT_NAME="$(TARGET_PRODUCT)" \
			PRODUCT_BRAND="$(PRODUCT_BRAND)" \
			PRODUCT_MODEL="$(PRODUCT_MODEL)" \
			PRODUCT_MANUFACTURER="$(PRODUCT_MANUFACTURER)" \
			TARGET_BOOTLOADER_BOARD_NAME="$(TARGET_BOOTLOADER_BOARD_NAME)" \
			TARGET_BOARD_PLATFORM="$(TARGET_BOARD_PLATFORM)" \
	        bash $(VENDOR_BUILDINFO_SH) >> $@
ifdef property_overrides_split_enabled
	$(hide) echo "#" >> $@; \
	        echo "# ADDITIONAL VENDOR BUILD PROPERTIES" >> $@; \
	        echo "#" >> $@;
	$(hide) $(foreach line,$(FINAL_VENDOR_BUILD_PROPERTIES), \
		echo "$(line)" >> $@;)
endif  # property_overrides_split_enabled
	$(hide) build/make/tools/post_process_props.py $@ $(PRODUCTS.$(INTERNAL_PRODUCT).PRODUCT_VENDOR_PROPERTY_BLACKLIST)

# -----------------------------------------------------------------
# product build.prop
INSTALLED_PRODUCT_BUILD_PROP_TARGET := $(TARGET_OUT_PRODUCT)/build.prop
ALL_DEFAULT_INSTALLED_MODULES += $(INSTALLED_PRODUCT_BUILD_PROP_TARGET)

FINAL_PRODUCT_PROPERTIES += \
    $(call collapse-pairs, $(PRODUCT_PRODUCT_PROPERTIES) $(ADDITIONAL_PRODUCT_PROPERTIES))
FINAL_PRODUCT_PROPERTIES := $(call uniq-pairs-by-first-component, \
    $(FINAL_PRODUCT_PROPERTIES),=)

$(INSTALLED_PRODUCT_BUILD_PROP_TARGET):
	@echo Target product buildinfo: $@
	@mkdir -p $(dir $@)
	$(hide) echo > $@
ifdef BOARD_USES_PRODUCTIMAGE
	$(hide) echo ro.product.build.date=`$(DATE_FROM_FILE)`>>$@
	$(hide) echo ro.product.build.date.utc=`$(DATE_FROM_FILE) +%s`>>$@
	$(hide) echo ro.product.build.fingerprint="$(BUILD_FINGERPRINT_FROM_FILE)">>$@
endif  # BOARD_USES_PRODUCTIMAGE
	$(hide) echo "#" >> $@; \
	        echo "# ADDITIONAL PRODUCT PROPERTIES" >> $@; \
	        echo "#" >> $@;
	$(hide) $(foreach line,$(FINAL_PRODUCT_PROPERTIES), \
		echo "$(line)" >> $@;)
	$(hide) build/make/tools/post_process_props.py $@

# ----------------------------------------------------------------

# -----------------------------------------------------------------
# sdk-build.prop
#
# There are certain things in build.prop that we don't want to
# ship with the sdk; remove them.

# This must be a list of entire property keys followed by
# "=" characters, without any internal spaces.
sdk_build_prop_remove := \
	ro.build.user= \
	ro.build.host= \
	ro.product.brand= \
	ro.product.manufacturer= \
	ro.product.device=
# TODO: Remove this soon-to-be obsolete property
sdk_build_prop_remove += ro.build.product=
INSTALLED_SDK_BUILD_PROP_TARGET := $(PRODUCT_OUT)/sdk/sdk-build.prop
$(INSTALLED_SDK_BUILD_PROP_TARGET): $(INSTALLED_BUILD_PROP_TARGET)
	@echo SDK buildinfo: $@
	@mkdir -p $(dir $@)
	$(hide) grep -v "$(subst $(space),\|,$(strip \
				$(sdk_build_prop_remove)))" $< > $@.tmp
	$(hide) for x in $(sdk_build_prop_remove); do \
				echo "$$x"generic >> $@.tmp; done
	$(hide) mv $@.tmp $@

# -----------------------------------------------------------------
# package stats
PACKAGE_STATS_FILE := $(PRODUCT_OUT)/package-stats.txt
PACKAGES_TO_STAT := \
    $(sort $(filter $(TARGET_OUT)/% $(TARGET_OUT_DATA)/%, \
	$(filter %.jar %.apk, $(ALL_DEFAULT_INSTALLED_MODULES))))
$(PACKAGE_STATS_FILE): $(PACKAGES_TO_STAT)
	@echo Package stats: $@
	@mkdir -p $(dir $@)
	$(hide) rm -f $@
ifeq ($(PACKAGES_TO_STAT),)
# Create empty package stats file if target builds no jar(s) or apk(s).
	$(hide) touch $@
else
	$(hide) build/make/tools/dump-package-stats $^ > $@
endif

.PHONY: package-stats
package-stats: $(PACKAGE_STATS_FILE)

# -----------------------------------------------------------------
# Cert-to-package mapping.  Used by the post-build signing tools.
# Use a macro to add newline to each echo command
define _apkcerts_write_line
$(hide) echo -n 'name="$(1).apk" certificate="$2" private_key="$3"' >> $5
$(if $(4), $(hide) echo -n ' compressed="$4"' >> $5)
$(hide) echo '' >> $5

endef

name := $(TARGET_PRODUCT)
ifeq ($(TARGET_BUILD_TYPE),debug)
  name := $(name)_debug
endif
name := $(name)-apkcerts-$(FILE_NAME_TAG)
intermediates := \
	$(call intermediates-dir-for,PACKAGING,apkcerts)
APKCERTS_FILE := $(intermediates)/$(name).txt
# We don't need to really build all the modules.
# TODO: rebuild APKCERTS_FILE if any app change its cert.
$(APKCERTS_FILE):
	@echo APK certs list: $@
	@mkdir -p $(dir $@)
	@rm -f $@
	$(foreach p,$(PACKAGES),\
	  $(if $(PACKAGES.$(p).EXTERNAL_KEY),\
	    $(call _apkcerts_write_line,$(p),"EXTERNAL","",$(PACKAGES.$(p).COMPRESSED),$@),\
	    $(call _apkcerts_write_line,$(p),$(PACKAGES.$(p).CERTIFICATE),$(PACKAGES.$(p).PRIVATE_KEY),$(PACKAGES.$(p).COMPRESSED),$@)))
	# In case value of PACKAGES is empty.
	$(hide) touch $@

.PHONY: apkcerts-list
apkcerts-list: $(APKCERTS_FILE)

ifneq (,$(TARGET_BUILD_APPS))
  $(call dist-for-goals, apps_only, $(APKCERTS_FILE):apkcerts.txt)
endif

# -----------------------------------------------------------------
# build system stats
BUILD_SYSTEM_STATS := $(PRODUCT_OUT)/build_system_stats.txt
$(BUILD_SYSTEM_STATS):
	@rm -f $@
	@$(foreach s,$(STATS.MODULE_TYPE),echo "modules_type_make,$(s),$(words $(STATS.MODULE_TYPE.$(s)))" >>$@;)
	@$(foreach s,$(STATS.SOONG_MODULE_TYPE),echo "modules_type_soong,$(s),$(STATS.SOONG_MODULE_TYPE.$(s))" >>$@;)
$(call dist-for-goals,droidcore,$(BUILD_SYSTEM_STATS))

# -----------------------------------------------------------------
# Modules ready to be converted to Soong, ordered by how many
# modules depend on them.
SOONG_CONV := $(sort $(SOONG_CONV))
SOONG_CONV_DATA := $(call intermediates-dir-for,PACKAGING,soong_conversion)/soong_conv_data
$(SOONG_CONV_DATA):
	@rm -f $@
	@$(foreach s,$(SOONG_CONV),echo "$(s),$(SOONG_CONV.$(s).TYPE),$(sort $(SOONG_CONV.$(s).PROBLEMS)),$(sort $(filter-out $(SOONG_ALREADY_CONV),$(SOONG_CONV.$(s).DEPS)))" >>$@;)

SOONG_TO_CONVERT_SCRIPT := build/make/tools/soong_to_convert.py
SOONG_TO_CONVERT := $(PRODUCT_OUT)/soong_to_convert.txt
$(SOONG_TO_CONVERT): $(SOONG_CONV_DATA) $(SOONG_TO_CONVERT_SCRIPT)
	@rm -f $@
	$(hide) $(SOONG_TO_CONVERT_SCRIPT) $< >$@
$(call dist-for-goals,droidcore,$(SOONG_TO_CONVERT))

# -----------------------------------------------------------------
# Modules use -Wno-error, or added default -Wall -Werror
WALL_WERROR := $(PRODUCT_OUT)/wall_werror.txt
$(WALL_WERROR):
	@rm -f $@
	echo "# Modules using -Wno-error" >> $@
	for m in $(sort $(SOONG_MODULES_USING_WNO_ERROR) $(MODULES_USING_WNO_ERROR)); do echo $$m >> $@; done
	echo "# Modules added default -Wall" >> $@
	for m in $(sort $(SOONG_MODULES_ADDED_WALL) $(MODULES_ADDED_WALL)); do echo $$m >> $@; done

$(call dist-for-goals,droidcore,$(WALL_WERROR))

# -----------------------------------------------------------------
# Modules missing profile files
PGO_PROFILE_MISSING := $(PRODUCT_OUT)/pgo_profile_file_missing.txt
$(PGO_PROFILE_MISSING):
	@rm -f $@
	echo "# Modules missing PGO profile files" >> $@
	for m in $(SOONG_MODULES_MISSING_PGO_PROFILE_FILE); do echo $$m >> $@; done

$(call dist-for-goals,droidcore,$(PGO_PROFILE_MISSING))

# -----------------------------------------------------------------
# The dev key is used to sign this package, and as the key required
# for future OTA packages installed by this system.  Actual product
# deliverables will be re-signed by hand.  We expect this file to
# exist with the suffixes ".x509.pem" and ".pk8".
DEFAULT_KEY_CERT_PAIR := $(DEFAULT_SYSTEM_DEV_CERTIFICATE)


# Rules that need to be present for the all targets, even
# if they don't do anything.
.PHONY: systemimage
systemimage:

# -----------------------------------------------------------------

.PHONY: event-log-tags

# Produce an event logs tag file for everything we know about, in order
# to properly allocate numbers.  Then produce a file that's filtered
# for what's going to be installed.

all_event_log_tags_file := $(TARGET_OUT_COMMON_INTERMEDIATES)/all-event-log-tags.txt

event_log_tags_file := $(TARGET_OUT)/etc/event-log-tags

# Include tags from all packages that we know about
all_event_log_tags_src := \
    $(sort $(foreach m, $(ALL_MODULES), $(ALL_MODULES.$(m).EVENT_LOG_TAGS)))

# PDK builds will already have a full list of tags that needs to get merged
# in with the ones from source
pdk_fusion_log_tags_file := $(patsubst $(PRODUCT_OUT)/%,$(_pdk_fusion_intermediates)/%,$(filter $(event_log_tags_file),$(ALL_PDK_FUSION_FILES)))

$(all_event_log_tags_file): PRIVATE_SRC_FILES := $(all_event_log_tags_src) $(pdk_fusion_log_tags_file)
$(all_event_log_tags_file): $(all_event_log_tags_src) $(pdk_fusion_log_tags_file) $(MERGETAGS) build/make/tools/event_log_tags.py
	$(hide) mkdir -p $(dir $@)
	$(hide) $(MERGETAGS) -o $@ $(PRIVATE_SRC_FILES)

# Include tags from all packages included in this product, plus all
# tags that are part of the system (ie, not in a vendor/ or device/
# directory).
event_log_tags_src := \
    $(sort $(foreach m,\
      $(PRODUCTS.$(INTERNAL_PRODUCT).PRODUCT_PACKAGES) \
      $(call module-names-for-tag-list,user), \
      $(ALL_MODULES.$(m).EVENT_LOG_TAGS)) \
      $(filter-out vendor/% device/% out/%,$(all_event_log_tags_src)))

$(event_log_tags_file): PRIVATE_SRC_FILES := $(event_log_tags_src) $(pdk_fusion_log_tags_file)
$(event_log_tags_file): PRIVATE_MERGED_FILE := $(all_event_log_tags_file)
$(event_log_tags_file): $(event_log_tags_src) $(all_event_log_tags_file) $(pdk_fusion_log_tags_file) $(MERGETAGS) build/make/tools/event_log_tags.py
	$(hide) mkdir -p $(dir $@)
	$(hide) $(MERGETAGS) -o $@ -m $(PRIVATE_MERGED_FILE) $(PRIVATE_SRC_FILES)

event-log-tags: $(event_log_tags_file)

ALL_DEFAULT_INSTALLED_MODULES += $(event_log_tags_file)


# #################################################################
# Targets for boot/OS images
# #################################################################
ifneq ($(strip $(TARGET_NO_BOOTLOADER)),true)
  INSTALLED_BOOTLOADER_MODULE := $(PRODUCT_OUT)/bootloader
  ifeq ($(strip $(TARGET_BOOTLOADER_IS_2ND)),true)
    INSTALLED_2NDBOOTLOADER_TARGET := $(PRODUCT_OUT)/2ndbootloader
  else
    INSTALLED_2NDBOOTLOADER_TARGET :=
  endif
else
  INSTALLED_BOOTLOADER_MODULE :=
  INSTALLED_2NDBOOTLOADER_TARGET :=
endif # TARGET_NO_BOOTLOADER
ifneq ($(strip $(TARGET_NO_KERNEL)),true)
  INSTALLED_KERNEL_TARGET := $(PRODUCT_OUT)/kernel
else
  INSTALLED_KERNEL_TARGET :=
endif

# -----------------------------------------------------------------
# the ramdisk
BOOT_RAMDISK_COMPRESSOR := $(MINIGZIP)
RECOVERY_RAMDISK_COMPRESSOR := $(MINIGZIP)
ifneq ($(LZMA_RAMDISK_TARGETS),)
  ifneq (,$(findstring boot,$(LZMA_RAMDISK_TARGETS)))
    BOOT_RAMDISK_COMPRESSOR := lzma -f -c
  endif
  ifneq (,$(findstring recovery,$(LZMA_RAMDISK_TARGETS)))
    RECOVERY_RAMDISK_COMPRESSOR := lzma -f -c
    TARGET_NOT_USE_GZIP_RECOVERY_RAMDISK := true
  endif
endif

INTERNAL_RAMDISK_FILES := $(filter $(TARGET_ROOT_OUT)/%, \
	$(ALL_GENERATED_SOURCES) \
	$(ALL_DEFAULT_INSTALLED_MODULES))

BUILT_RAMDISK_TARGET := $(PRODUCT_OUT)/ramdisk.img

# We just build this directly to the install location.
INSTALLED_RAMDISK_TARGET := $(BUILT_RAMDISK_TARGET)
$(INSTALLED_RAMDISK_TARGET): $(MKBOOTFS) $(INTERNAL_RAMDISK_FILES) | $(MINIGZIP)
	$(call pretty,"Target ram disk: $@")
	$(hide) $(MKBOOTFS) -d $(TARGET_OUT) $(TARGET_ROOT_OUT) | $(BOOT_RAMDISK_COMPRESSOR) > $@

.PHONY: ramdisk-nodeps
ramdisk-nodeps: $(MKBOOTFS) | $(MINIGZIP)
	@echo "make $@: ignoring dependencies"
	$(hide) $(MKBOOTFS) -d $(TARGET_OUT) $(TARGET_ROOT_OUT) | $(BOOT_RAMDISK_COMPRESSOR) > $(INSTALLED_RAMDISK_TARGET)

INSTALLED_BOOTIMAGE_TARGET := $(PRODUCT_OUT)/boot.img

ifneq ($(strip $(TARGET_NO_KERNEL)),true)

# -----------------------------------------------------------------
# the boot image, which is a collection of other images.
INTERNAL_BOOTIMAGE_ARGS := \
	$(addprefix --second ,$(INSTALLED_2NDBOOTLOADER_TARGET)) \
	--kernel $(INSTALLED_KERNEL_TARGET)

ifneq ($(BOARD_BUILD_SYSTEM_ROOT_IMAGE),true)
INTERNAL_BOOTIMAGE_ARGS += --ramdisk $(INSTALLED_RAMDISK_TARGET)
endif

INTERNAL_BOOTIMAGE_FILES := $(filter-out --%,$(INTERNAL_BOOTIMAGE_ARGS))

ifdef BOARD_KERNEL_BASE
  INTERNAL_BOOTIMAGE_ARGS += --base $(BOARD_KERNEL_BASE)
endif

ifdef BOARD_KERNEL_PAGESIZE
  INTERNAL_BOOTIMAGE_ARGS += --pagesize $(BOARD_KERNEL_PAGESIZE)
endif

ifeq ($(PRODUCTS.$(INTERNAL_PRODUCT).PRODUCT_SUPPORTS_VERITY),true)
ifeq ($(BOARD_BUILD_SYSTEM_ROOT_IMAGE),true)
VERITY_KEYID := veritykeyid=id:`openssl x509 -in $(PRODUCTS.$(INTERNAL_PRODUCT).PRODUCT_VERITY_SIGNING_KEY).x509.pem -text \
                | grep keyid | sed 's/://g' | tr -d '[:space:]' | tr '[:upper:]' '[:lower:]' | sed 's/keyid//g'`
endif
endif

INTERNAL_KERNEL_CMDLINE := $(strip $(BOARD_KERNEL_CMDLINE) buildvariant=$(TARGET_BUILD_VARIANT) $(VERITY_KEYID))
ifdef INTERNAL_KERNEL_CMDLINE
INTERNAL_BOOTIMAGE_ARGS += --cmdline "$(INTERNAL_KERNEL_CMDLINE)"
endif

INTERNAL_MKBOOTIMG_VERSION_ARGS := \
    --os_version $(PLATFORM_VERSION) \
    --os_patch_level $(PLATFORM_SECURITY_PATCH)

INSTALLED_DTIMAGE_TARGET := $(PRODUCT_OUT)/dt.img

ifeq ($(strip $(BOARD_KERNEL_SEPARATED_DT)),true)
  INTERNAL_BOOTIMAGE_ARGS += --dt $(INSTALLED_DTIMAGE_TARGET)
  BOOTIMAGE_EXTRA_DEPS    := $(INSTALLED_DTIMAGE_TARGET)
endif

# BOARD_USES_RECOVERY_AS_BOOT = true must have BOARD_BUILD_SYSTEM_ROOT_IMAGE = true.
ifeq ($(BOARD_USES_RECOVERY_AS_BOOT),true)
ifneq ($(BOARD_BUILD_SYSTEM_ROOT_IMAGE),true)
  $(error BOARD_BUILD_SYSTEM_ROOT_IMAGE must be enabled for BOARD_USES_RECOVERY_AS_BOOT.)
endif
endif

# We build recovery as boot image if BOARD_USES_RECOVERY_AS_BOOT is true.
ifneq ($(BOARD_USES_RECOVERY_AS_BOOT),true)
ifeq ($(TARGET_BOOTIMAGE_USE_EXT2),true)
$(error TARGET_BOOTIMAGE_USE_EXT2 is not supported anymore)

else ifndef BOARD_CUSTOM_BOOTIMG_MK
ifeq (true,$(BOARD_AVB_ENABLE)) # TARGET_BOOTIMAGE_USE_EXT2 != true

$(INSTALLED_BOOTIMAGE_TARGET): $(MKBOOTIMG) $(AVBTOOL) $(INTERNAL_BOOTIMAGE_FILES) $(BOARD_AVB_BOOT_KEY_PATH)
	$(call pretty,"Target boot image: $@")
	$(hide) $(MKBOOTIMG) $(INTERNAL_BOOTIMAGE_ARGS) $(INTERNAL_MKBOOTIMG_VERSION_ARGS) $(BOARD_MKBOOTIMG_ARGS) --output $@
	$(hide) $(call assert-max-image-size,$@,$(call get-hash-image-max-size,$(BOARD_BOOTIMAGE_PARTITION_SIZE)))
	$(hide) $(AVBTOOL) add_hash_footer \
	  --image $@ \
	  --partition_size $(BOARD_BOOTIMAGE_PARTITION_SIZE) \
	  --partition_name boot $(INTERNAL_AVB_BOOT_SIGNING_ARGS) \
	  $(BOARD_AVB_BOOT_ADD_HASH_FOOTER_ARGS)

.PHONY: bootimage-nodeps
bootimage-nodeps: $(MKBOOTIMG) $(AVBTOOL) $(BOARD_AVB_BOOT_KEY_PATH)
	@echo "make $@: ignoring dependencies"
	$(hide) $(MKBOOTIMG) $(INTERNAL_BOOTIMAGE_ARGS) $(INTERNAL_MKBOOTIMG_VERSION_ARGS) $(BOARD_MKBOOTIMG_ARGS) --output $(INSTALLED_BOOTIMAGE_TARGET)
	$(hide) $(call assert-max-image-size,$(INSTALLED_BOOTIMAGE_TARGET),$(call get-hash-image-max-size,$(BOARD_BOOTIMAGE_PARTITION_SIZE)))
	$(hide) $(AVBTOOL) add_hash_footer \
	  --image $(INSTALLED_BOOTIMAGE_TARGET) \
	  --partition_size $(BOARD_BOOTIMAGE_PARTITION_SIZE) \
	  --partition_name boot $(INTERNAL_AVB_BOOT_SIGNING_ARGS) \
	  $(BOARD_AVB_BOOT_ADD_HASH_FOOTER_ARGS)

else ifeq (true,$(PRODUCTS.$(INTERNAL_PRODUCT).PRODUCT_SUPPORTS_BOOT_SIGNER)) # BOARD_AVB_ENABLE != true

$(INSTALLED_BOOTIMAGE_TARGET): $(MKBOOTIMG) $(INTERNAL_BOOTIMAGE_FILES) $(BOOT_SIGNER)
	$(call pretty,"Target boot image: $@")
	$(hide) $(MKBOOTIMG) $(INTERNAL_BOOTIMAGE_ARGS) $(INTERNAL_MKBOOTIMG_VERSION_ARGS) $(BOARD_MKBOOTIMG_ARGS) --output $@
	$(BOOT_SIGNER) /boot $@ $(PRODUCTS.$(INTERNAL_PRODUCT).PRODUCT_VERITY_SIGNING_KEY).pk8 $(PRODUCTS.$(INTERNAL_PRODUCT).PRODUCT_VERITY_SIGNING_KEY).x509.pem $@
	$(hide) $(call assert-max-image-size,$@,$(BOARD_BOOTIMAGE_PARTITION_SIZE))

.PHONY: bootimage-nodeps
bootimage-nodeps: $(MKBOOTIMG) $(BOOT_SIGNER)
	@echo "make $@: ignoring dependencies"
	$(hide) $(MKBOOTIMG) $(INTERNAL_BOOTIMAGE_ARGS) $(INTERNAL_MKBOOTIMG_VERSION_ARGS) $(BOARD_MKBOOTIMG_ARGS) --output $(INSTALLED_BOOTIMAGE_TARGET)
	$(BOOT_SIGNER) /boot $(INSTALLED_BOOTIMAGE_TARGET) $(PRODUCTS.$(INTERNAL_PRODUCT).PRODUCT_VERITY_SIGNING_KEY).pk8 $(PRODUCTS.$(INTERNAL_PRODUCT).PRODUCT_VERITY_SIGNING_KEY).x509.pem $(INSTALLED_BOOTIMAGE_TARGET)
	$(hide) $(call assert-max-image-size,$(INSTALLED_BOOTIMAGE_TARGET),$(BOARD_BOOTIMAGE_PARTITION_SIZE))

else ifeq (true,$(PRODUCTS.$(INTERNAL_PRODUCT).PRODUCT_SUPPORTS_VBOOT)) # PRODUCT_SUPPORTS_BOOT_SIGNER != true

$(INSTALLED_BOOTIMAGE_TARGET): $(MKBOOTIMG) $(INTERNAL_BOOTIMAGE_FILES) $(VBOOT_SIGNER) $(FUTILITY) $(BOOTIMAGE_EXTRA_DEPS)
	$(call pretty,"Target boot image: $@")
	$(hide) $(MKBOOTIMG) $(INTERNAL_BOOTIMAGE_ARGS) $(INTERNAL_MKBOOTIMG_VERSION_ARGS) $(BOARD_MKBOOTIMG_ARGS) --output $@.unsigned
	$(VBOOT_SIGNER) $(FUTILITY) $@.unsigned $(PRODUCTS.$(INTERNAL_PRODUCT).PRODUCT_VBOOT_SIGNING_KEY).vbpubk $(PRODUCTS.$(INTERNAL_PRODUCT).PRODUCT_VBOOT_SIGNING_KEY).vbprivk $(PRODUCTS.$(INTERNAL_PRODUCT).PRODUCT_VBOOT_SIGNING_SUBKEY).vbprivk $@.keyblock $@
	$(hide) $(call assert-max-image-size,$@,$(BOARD_BOOTIMAGE_PARTITION_SIZE))

.PHONY: bootimage-nodeps
bootimage-nodeps: $(MKBOOTIMG) $(VBOOT_SIGNER) $(FUTILITY)
	@echo "make $@: ignoring dependencies"
	$(hide) $(MKBOOTIMG) $(INTERNAL_BOOTIMAGE_ARGS) $(INTERNAL_MKBOOTIMG_VERSION_ARGS) $(BOARD_MKBOOTIMG_ARGS) --output $(INSTALLED_BOOTIMAGE_TARGET).unsigned
	$(VBOOT_SIGNER) $(FUTILITY) $(INSTALLED_BOOTIMAGE_TARGET).unsigned $(PRODUCTS.$(INTERNAL_PRODUCT).PRODUCT_VBOOT_SIGNING_KEY).vbpubk $(PRODUCTS.$(INTERNAL_PRODUCT).PRODUCT_VBOOT_SIGNING_KEY).vbprivk $(PRODUCTS.$(INTERNAL_PRODUCT).PRODUCT_VBOOT_SIGNING_SUBKEY).vbprivk $(INSTALLED_BOOTIMAGE_TARGET).keyblock $(INSTALLED_BOOTIMAGE_TARGET)
	$(hide) $(call assert-max-image-size,$(INSTALLED_BOOTIMAGE_TARGET),$(BOARD_BOOTIMAGE_PARTITION_SIZE))

else # PRODUCT_SUPPORTS_VBOOT != true

$(INSTALLED_BOOTIMAGE_TARGET): $(MKBOOTIMG) $(INTERNAL_BOOTIMAGE_FILES) $(BOOTIMAGE_EXTRA_DEPS)
	$(call pretty,"Target boot image: $@")
	$(hide) $(MKBOOTIMG) $(INTERNAL_BOOTIMAGE_ARGS) $(INTERNAL_MKBOOTIMG_VERSION_ARGS) $(BOARD_MKBOOTIMG_ARGS) --output $@
	$(hide) $(call assert-max-image-size,$@,$(BOARD_BOOTIMAGE_PARTITION_SIZE))

.PHONY: bootimage-nodeps
bootimage-nodeps: $(MKBOOTIMG)
	@echo "make $@: ignoring dependencies"
	$(hide) $(MKBOOTIMG) $(INTERNAL_BOOTIMAGE_ARGS) $(INTERNAL_MKBOOTIMG_VERSION_ARGS) $(BOARD_MKBOOTIMG_ARGS) --output $(INSTALLED_BOOTIMAGE_TARGET)
	$(hide) $(call assert-max-image-size,$(INSTALLED_BOOTIMAGE_TARGET),$(BOARD_BOOTIMAGE_PARTITION_SIZE))

endif # PRODUCT_SUPPORTS_VBOOT
endif # TARGET_BOOTIMAGE_USE_EXT2 / BOARD_CUSTOM_BOOTIMG_MK
endif # BOARD_USES_RECOVERY_AS_BOOT

else # TARGET_NO_KERNEL == "true"
ifdef BOARD_PREBUILT_BOOTIMAGE
ifneq ($(BOARD_BUILD_SYSTEM_ROOT_IMAGE),true)
# Remove when b/63676296 is resolved.
$(error Prebuilt bootimage is only supported for AB targets)
endif
$(eval $(call copy-one-file,$(BOARD_PREBUILT_BOOTIMAGE),$(INSTALLED_BOOTIMAGE_TARGET)))
else # BOARD_PREBUILT_BOOTIMAGE not defined
INTERNAL_KERNEL_CMDLINE := $(strip $(BOARD_KERNEL_CMDLINE))
INSTALLED_BOOTIMAGE_TARGET :=
endif # BOARD_PREBUILT_BOOTIMAGE
endif # TARGET_NO_KERNEL

# -----------------------------------------------------------------
# NOTICE files
#
# We are required to publish the licenses for all code under BSD, GPL and
# Apache licenses (and possibly other more exotic ones as well). We err on the
# side of caution, so the licenses for other third-party code are included here
# too.
#
# This needs to be before the systemimage rules, because it adds to
# ALL_DEFAULT_INSTALLED_MODULES, which those use to pick which files
# go into the systemimage.

.PHONY: notice_files

# Create the rule to combine the files into text and html/xml forms
# $(1) - xml_excluded_vendor|xml_vendor|html
# $(2) - Plain text output file
# $(3) - HTML/XML output file
# $(4) - File title
# $(5) - Directory to use.  Notice files are all $(4)/src.  Other
#		 directories in there will be used for scratch
# $(6) - Dependencies for the output files
#
# The algorithm here is that we go collect a hash for each of the notice
# files and write the names of the files that match that hash.  Then
# to generate the real files, we go print out all of the files and their
# hashes.
#
# These rules are fairly complex, so they depend on this makefile so if
# it changes, they'll run again.
#
# TODO: We could clean this up so that we just record the locations of the
# original notice files instead of making rules to copy them somwehere.
# Then we could traverse that without quite as much bash drama.
define combine-notice-files
$(2) $(3): PRIVATE_MESSAGE := $(4)
$(2) $(3): PRIVATE_DIR := $(5)
$(2) : $(3)
$(3) : $(6) $(BUILD_SYSTEM)/Makefile build/make/tools/generate-notice-files.py
	build/make/tools/generate-notice-files.py --text-output $(2) \
		$(if $(filter $(1),xml_excluded_vendor),-e vendor --xml-output, \
		  $(if $(filter $(1),xml_vendor),-i vendor --xml-output, \
		    --html-output)) $(3) \
		-t $$(PRIVATE_MESSAGE) -s $$(PRIVATE_DIR)/src
notice_files: $(2) $(3)
endef

# TODO These intermediate NOTICE.txt/NOTICE.html files should go into
# TARGET_OUT_NOTICE_FILES now that the notice files are gathered from
# the src subdirectory.

target_notice_file_txt := $(TARGET_OUT_INTERMEDIATES)/NOTICE.txt
target_notice_file_html_or_xml := $(TARGET_OUT_INTERMEDIATES)/NOTICE.html
target_notice_file_html_or_xml_gz := $(TARGET_OUT_INTERMEDIATES)/NOTICE.html.gz
installed_notice_html_or_xml_gz := $(TARGET_OUT)/etc/NOTICE.html.gz
tools_notice_file_txt := $(HOST_OUT_INTERMEDIATES)/NOTICE.txt
tools_notice_file_html := $(HOST_OUT_INTERMEDIATES)/NOTICE.html

# TODO(b/69865032): Make PRODUCT_NOTICE_SPLIT the default behavior.
ifeq ($(PRODUCT_NOTICE_SPLIT),true)
target_notice_file_html_or_xml := $(TARGET_OUT_INTERMEDIATES)/NOTICE.xml
target_notice_file_html_or_xml_gz := $(TARGET_OUT_INTERMEDIATES)/NOTICE.xml.gz
installed_notice_html_or_xml_gz := $(TARGET_OUT)/etc/NOTICE.xml.gz

target_vendor_notice_file_txt := $(TARGET_OUT_INTERMEDIATES)/NOTICE_VENDOR.txt
target_vendor_notice_file_xml := $(TARGET_OUT_INTERMEDIATES)/NOTICE_VENDOR.xml
target_vendor_notice_file_xml_gz := $(TARGET_OUT_INTERMEDIATES)/NOTICE_VENDOR.xml.gz
installed_vendor_notice_xml_gz := $(TARGET_OUT_VENDOR)/etc/NOTICE.xml.gz
endif

ifndef TARGET_BUILD_APPS
kernel_notice_file := $(TARGET_OUT_NOTICE_FILES)/src/kernel.txt
winpthreads_notice_file := $(TARGET_OUT_NOTICE_FILES)/src/winpthreads.txt
pdk_fusion_notice_files := $(filter $(TARGET_OUT_NOTICE_FILES)/%, $(ALL_PDK_FUSION_FILES))

ifdef target_vendor_notice_file_xml_gz
$(eval $(call combine-notice-files, xml_excluded_vendor, \
			$(target_notice_file_txt), \
			$(target_notice_file_html_or_xml), \
			"Notices for files contained in the filesystem images in this directory:", \
			$(TARGET_OUT_NOTICE_FILES), \
			$(ALL_DEFAULT_INSTALLED_MODULES) $(kernel_notice_file) $(pdk_fusion_notice_files)))
$(eval $(call combine-notice-files, xml_vendor, \
			$(target_vendor_notice_file_txt), \
			$(target_vendor_notice_file_xml), \
			"Notices for files contained in the vendor filesystem image in this directory:", \
			$(TARGET_OUT_NOTICE_FILES), \
			$(target_notice_file_html_or_xml)))
else
$(eval $(call combine-notice-files, html, \
			$(target_notice_file_txt), \
			$(target_notice_file_html_or_xml), \
			"Notices for files contained in the filesystem images in this directory:", \
			$(TARGET_OUT_NOTICE_FILES), \
			$(ALL_DEFAULT_INSTALLED_MODULES) $(kernel_notice_file) $(pdk_fusion_notice_files)))
endif

$(eval $(call combine-notice-files, html, \
			$(tools_notice_file_txt), \
			$(tools_notice_file_html), \
			"Notices for files contained in the tools directory:", \
			$(HOST_OUT_NOTICE_FILES), \
			$(ALL_DEFAULT_INSTALLED_MODULES) \
			$(winpthreads_notice_file)))

# Install the html file at /system/etc/NOTICE.html.gz.
# This is not ideal, but this is very late in the game, after a lot of
# the module processing has already been done -- in fact, we used the
# fact that all that has been done to get the list of modules that we
# need notice files for.
$(target_notice_file_html_or_xml_gz): $(target_notice_file_html_or_xml) | $(MINIGZIP)
	$(hide) $(MINIGZIP) -9 < $< > $@
$(installed_notice_html_or_xml_gz): $(target_notice_file_html_or_xml_gz)
	$(copy-file-to-target)

ifdef target_vendor_notice_file_xml_gz
# Install the vendor html file at /vendor/etc/NOTICE.xml.gz.
$(target_vendor_notice_file_xml_gz): $(target_vendor_notice_file_xml) | $(MINIGZIP)
	$(hide) $(MINIGZIP) -9 < $< > $@
$(installed_vendor_notice_xml_gz): $(target_vendor_notice_file_xml_gz)
	$(copy-file-to-target)
endif

# if we've been run my mm, mmm, etc, don't reinstall this every time
ifeq ($(ONE_SHOT_MAKEFILE),)
  ALL_DEFAULT_INSTALLED_MODULES += $(installed_notice_html_or_xml_gz)
  ifdef target_vendor_notice_file_xml_gz
    ALL_DEFAULT_INSTALLED_MODULES += $(installed_vendor_notice_xml_gz)
  endif
endif
endif  # TARGET_BUILD_APPS

# The kernel isn't really a module, so to get its module file in there, we
# make the target NOTICE files depend on this particular file too, which will
# then be in the right directory for the find in combine-notice-files to work.
$(kernel_notice_file): \
	    $(BUILD_SYSTEM)/LINUX_KERNEL_COPYING \
	    | $(ACP)
	@echo Copying: $@
	$(hide) mkdir -p $(dir $@)
	$(hide) $(ACP) $< $@

$(winpthreads_notice_file): \
	    $(BUILD_SYSTEM)/WINPTHREADS_COPYING \
	    | $(ACP)
	@echo Copying: $@
	$(hide) mkdir -p $(dir $@)
	$(hide) $(ACP) $< $@

# -----------------------------------------------------------------
# Build a keystore with the authorized keys in it, used to verify the
# authenticity of downloaded OTA packages.
#
# This rule adds to ALL_DEFAULT_INSTALLED_MODULES, so it needs to come
# before the rules that use that variable to build the image.
ALL_DEFAULT_INSTALLED_MODULES += $(TARGET_OUT_ETC)/security/otacerts.zip
$(TARGET_OUT_ETC)/security/otacerts.zip: KEY_CERT_PAIR := $(DEFAULT_KEY_CERT_PAIR)
$(TARGET_OUT_ETC)/security/otacerts.zip: $(addsuffix .x509.pem,$(DEFAULT_KEY_CERT_PAIR)) | $(ZIPTIME)
	$(hide) rm -f $@
	$(hide) mkdir -p $(dir $@)
	$(hide) zip -qjX $@ $<
	$(remove-timestamps-from-package)

# Carry the public key for update_engine if it's a non-IoT target that
# uses the AB updater. We use the same key as otacerts but in RSA public key
# format.
ifeq ($(AB_OTA_UPDATER),true)
ifneq ($(PRODUCT_IOT),true)
ALL_DEFAULT_INSTALLED_MODULES += $(TARGET_OUT_ETC)/update_engine/update-payload-key.pub.pem
$(TARGET_OUT_ETC)/update_engine/update-payload-key.pub.pem: $(addsuffix .x509.pem,$(DEFAULT_KEY_CERT_PAIR))
	$(hide) rm -f $@
	$(hide) mkdir -p $(dir $@)
	$(hide) openssl x509 -pubkey -noout -in $< > $@

ALL_DEFAULT_INSTALLED_MODULES += $(TARGET_RECOVERY_ROOT_OUT)/etc/update_engine/update-payload-key.pub.pem
$(TARGET_RECOVERY_ROOT_OUT)/etc/update_engine/update-payload-key.pub.pem: $(TARGET_OUT_ETC)/update_engine/update-payload-key.pub.pem
	$(hide) cp -f $< $@
endif
endif

.PHONY: otacerts
otacerts: $(TARGET_OUT_ETC)/security/otacerts.zip


# #################################################################
# Targets for user images
# #################################################################

INTERNAL_USERIMAGES_EXT_VARIANT :=
ifeq ($(TARGET_USERIMAGES_USE_EXT2),true)
INTERNAL_USERIMAGES_USE_EXT := true
INTERNAL_USERIMAGES_EXT_VARIANT := ext2
else
ifeq ($(TARGET_USERIMAGES_USE_EXT3),true)
INTERNAL_USERIMAGES_USE_EXT := true
INTERNAL_USERIMAGES_EXT_VARIANT := ext3
else
ifeq ($(TARGET_USERIMAGES_USE_EXT4),true)
INTERNAL_USERIMAGES_USE_EXT := true
INTERNAL_USERIMAGES_EXT_VARIANT := ext4
endif
endif
endif

# These options tell the recovery updater/installer how to mount the partitions writebale.
# <fstype>=<fstype_opts>[|<fstype_opts>]...
# fstype_opts := <opt>[,<opt>]...
#         opt := <name>[=<value>]
# The following worked on Nexus devices with Kernel 3.1, 3.4, 3.10
DEFAULT_TARGET_RECOVERY_FSTYPE_MOUNT_OPTIONS := ext4=max_batch_time=0,commit=1,data=ordered,barrier=1,errors=panic,nodelalloc

ifneq (true,$(TARGET_USERIMAGES_SPARSE_EXT_DISABLED))
  INTERNAL_USERIMAGES_SPARSE_EXT_FLAG := -s
endif

ifeq ($(INTERNAL_USERIMAGES_USE_EXT),true)
INTERNAL_USERIMAGES_DEPS := $(SIMG2IMG)
INTERNAL_USERIMAGES_DEPS += $(MKEXTUSERIMG) $(MAKE_EXT4FS) $(E2FSCK)
ifeq ($(TARGET_USERIMAGES_USE_F2FS),true)
INTERNAL_USERIMAGES_DEPS += $(MKF2FSUSERIMG) $(MAKE_F2FS)
endif
endif

ifeq ($(BOARD_AVB_ENABLE),true)
INTERNAL_USERIMAGES_DEPS += $(AVBTOOL)
endif

ifneq (true,$(TARGET_USERIMAGES_SPARSE_SQUASHFS_DISABLED))
  INTERNAL_USERIMAGES_SPARSE_SQUASHFS_FLAG := -s
endif
ifneq ($(filter $(BOARD_PRODUCTIMAGE_FILE_SYSTEM_TYPE) $(BOARD_VENDORIMAGE_FILE_SYSTEM_TYPE) $(BOARD_SYSTEMIMAGE_FILE_SYSTEM_TYPE),squashfs),)
INTERNAL_USERIMAGES_DEPS += $(MAKE_SQUASHFS) $(MKSQUASHFSUSERIMG) $(IMG2SIMG)
endif

INTERNAL_USERIMAGES_BINARY_PATHS := $(sort $(dir $(INTERNAL_USERIMAGES_DEPS)))

ifeq (true,$(PRODUCTS.$(INTERNAL_PRODUCT).PRODUCT_SUPPORTS_VERITY))
INTERNAL_USERIMAGES_DEPS += $(BUILD_VERITY_TREE) $(APPEND2SIMG) $(VERITY_SIGNER)
ifeq (true,$(PRODUCTS.$(INTERNAL_PRODUCT).PRODUCT_SUPPORTS_VERITY_FEC))
INTERNAL_USERIMAGES_DEPS += $(FEC)
endif
endif

SELINUX_FC := $(call intermediates-dir-for,ETC,file_contexts.bin)/file_contexts.bin
INTERNAL_USERIMAGES_DEPS += $(SELINUX_FC)

INTERNAL_USERIMAGES_DEPS += $(BLK_ALLOC_TO_BASE_FS)

ifeq ($(INTERNAL_USERIMAGES_USE_EXT),true)
INTERNAL_USERIMAGES_DEPS += $(MKE2FS_CONF)
endif

ifeq (true,$(USE_LOGICAL_PARTITIONS))

ifeq ($(PRODUCTS.$(INTERNAL_PRODUCT).PRODUCT_SUPPORTS_VERITY),true)
  $(error vboot 1.0 doesn't support logical partition)
endif

# TODO(b/80195851): Should not define BOARD_AVB_SYSTEM_KEY_PATH without
# BOARD_AVB_SYSTEM_DETACHED_VBMETA.

endif # USE_LOGICAL_PARTITIONS

# $(1): the path of the output dictionary file
# $(2): a subset of "system vendor cache userdata product oem"
# $(3): additional "key=value" pairs to append to the dictionary file.
define generate-image-prop-dictionary
$(hide) echo "ext_mkuserimg=$(notdir $(MKEXTUSERIMG))" >> $(1)
$(if $(INTERNAL_USERIMAGES_EXT_VARIANT),$(hide) echo "fs_type=$(INTERNAL_USERIMAGES_EXT_VARIANT)" >> $(1))
$(if $(filter $(2),system),\
    $(if $(BOARD_SYSTEMIMAGE_PARTITION_SIZE),$(hide) echo "system_size=$(BOARD_SYSTEMIMAGE_PARTITION_SIZE)" >> $(1))
    $(if $(BOARD_SYSTEMIMAGE_FILE_SYSTEM_TYPE),$(hide) echo "system_fs_type=$(BOARD_SYSTEMIMAGE_FILE_SYSTEM_TYPE)" >> $(1))
    $(if $(BOARD_SYSTEMIMAGE_EXTFS_INODE_COUNT),$(hide) echo "system_extfs_inode_count=$(BOARD_SYSTEMIMAGE_EXTFS_INODE_COUNT)" >> $(1))
    $(if $(BOARD_SYSTEMIMAGE_EXTFS_RSV_PCT),$(hide) echo "system_extfs_rsv_pct=$(BOARD_SYSTEMIMAGE_EXTFS_RSV_PCT)" >> $(1))
    $(if $(BOARD_SYSTEMIMAGE_JOURNAL_SIZE),$(hide) echo "system_journal_size=$(BOARD_SYSTEMIMAGE_JOURNAL_SIZE)" >> $(1))
    $(if $(BOARD_SYSTEMIMAGE_SQUASHFS_COMPRESSOR),$(hide) echo "system_squashfs_compressor=$(BOARD_SYSTEMIMAGE_SQUASHFS_COMPRESSOR)" >> $(1))
    $(if $(BOARD_SYSTEMIMAGE_SQUASHFS_COMPRESSOR_OPT),$(hide) echo "system_squashfs_compressor_opt=$(BOARD_SYSTEMIMAGE_SQUASHFS_COMPRESSOR_OPT)" >> $(1))
    $(if $(BOARD_SYSTEMIMAGE_SQUASHFS_BLOCK_SIZE),$(hide) echo "system_squashfs_block_size=$(BOARD_SYSTEMIMAGE_SQUASHFS_BLOCK_SIZE)" >> $(1))
    $(if $(BOARD_SYSTEMIMAGE_SQUASHFS_DISABLE_4K_ALIGN),$(hide) echo "system_squashfs_disable_4k_align=$(BOARD_SYSTEMIMAGE_SQUASHFS_DISABLE_4K_ALIGN)" >> $(1))
    $(if $(PRODUCTS.$(INTERNAL_PRODUCT).PRODUCT_SYSTEM_BASE_FS_PATH),$(hide) echo "system_base_fs_file=$(PRODUCTS.$(INTERNAL_PRODUCT).PRODUCT_SYSTEM_BASE_FS_PATH)" >> $(1))
    $(if $(PRODUCTS.$(INTERNAL_PRODUCT).PRODUCT_SYSTEM_HEADROOM),$(hide) echo "system_headroom=$(PRODUCTS.$(INTERNAL_PRODUCT).PRODUCT_SYSTEM_HEADROOM)" >> $(1))
    $(if $(BOARD_SYSTEMIMAGE_PARTITION_RESERVED_SIZE),$(hide) echo "system_reserved_size=$(BOARD_SYSTEMIMAGE_PARTITION_RESERVED_SIZE)" >> $(1))
)
$(if $(BOARD_EXT4_SHARE_DUP_BLOCKS),$(hide) echo "ext4_share_dup_blocks=$(BOARD_EXT4_SHARE_DUP_BLOCKS)" >> $(1))
$(if $(filter $(2),userdata),\
    $(if $(BOARD_USERDATAIMAGE_FILE_SYSTEM_TYPE),$(hide) echo "userdata_fs_type=$(BOARD_USERDATAIMAGE_FILE_SYSTEM_TYPE)" >> $(1))
    $(if $(BOARD_USERDATAIMAGE_PARTITION_SIZE),$(hide) echo "userdata_size=$(BOARD_USERDATAIMAGE_PARTITION_SIZE)" >> $(1))
)
$(if $(BOARD_FLASH_LOGICAL_BLOCK_SIZE), $(hide) echo "flash_logical_block_size=$(BOARD_FLASH_LOGICAL_BLOCK_SIZE)" >> $(1))
$(if $(BOARD_FLASH_ERASE_BLOCK_SIZE), $(hide) echo "flash_erase_block_size=$(BOARD_FLASH_ERASE_BLOCK_SIZE)" >> $(1))
$(if $(filter $(2),cache),\
    $(if $(BOARD_CACHEIMAGE_FILE_SYSTEM_TYPE),$(hide) echo "cache_fs_type=$(BOARD_CACHEIMAGE_FILE_SYSTEM_TYPE)" >> $(1))
    $(if $(BOARD_CACHEIMAGE_PARTITION_SIZE),$(hide) echo "cache_size=$(BOARD_CACHEIMAGE_PARTITION_SIZE)" >> $(1))
)
$(if $(filter $(2),vendor),\
    $(if $(BOARD_VENDORIMAGE_FILE_SYSTEM_TYPE),$(hide) echo "vendor_fs_type=$(BOARD_VENDORIMAGE_FILE_SYSTEM_TYPE)" >> $(1))
    $(if $(BOARD_VENDORIMAGE_EXTFS_INODE_COUNT),$(hide) echo "vendor_extfs_inode_count=$(BOARD_VENDORIMAGE_EXTFS_INODE_COUNT)" >> $(1))
    $(if $(BOARD_VENDORIMAGE_EXTFS_RSV_PCT),$(hide) echo "vendor_extfs_rsv_pct=$(BOARD_VENDORIMAGE_EXTFS_RSV_PCT)" >> $(1))
    $(if $(BOARD_VENDORIMAGE_PARTITION_SIZE),$(hide) echo "vendor_size=$(BOARD_VENDORIMAGE_PARTITION_SIZE)" >> $(1))
    $(if $(BOARD_VENDORIMAGE_JOURNAL_SIZE),$(hide) echo "vendor_journal_size=$(BOARD_VENDORIMAGE_JOURNAL_SIZE)" >> $(1))
    $(if $(BOARD_VENDORIMAGE_SQUASHFS_COMPRESSOR),$(hide) echo "vendor_squashfs_compressor=$(BOARD_VENDORIMAGE_SQUASHFS_COMPRESSOR)" >> $(1))
    $(if $(BOARD_VENDORIMAGE_SQUASHFS_COMPRESSOR_OPT),$(hide) echo "vendor_squashfs_compressor_opt=$(BOARD_VENDORIMAGE_SQUASHFS_COMPRESSOR_OPT)" >> $(1))
    $(if $(BOARD_VENDORIMAGE_SQUASHFS_BLOCK_SIZE),$(hide) echo "vendor_squashfs_block_size=$(BOARD_VENDORIMAGE_SQUASHFS_BLOCK_SIZE)" >> $(1))
    $(if $(BOARD_VENDORIMAGE_SQUASHFS_DISABLE_4K_ALIGN),$(hide) echo "vendor_squashfs_disable_4k_align=$(BOARD_VENDORIMAGE_SQUASHFS_DISABLE_4K_ALIGN)" >> $(1))
    $(if $(PRODUCTS.$(INTERNAL_PRODUCT).PRODUCT_VENDOR_BASE_FS_PATH),$(hide) echo "vendor_base_fs_file=$(PRODUCTS.$(INTERNAL_PRODUCT).PRODUCT_VENDOR_BASE_FS_PATH)" >> $(1))
    $(if $(BOARD_VENDORIMAGE_PARTITION_RESERVED_SIZE),$(hide) echo "vendor_reserved_size=$(BOARD_VENDORIMAGE_PARTITION_RESERVED_SIZE)" >> $(1))
)
$(if $(filter $(2),product),\
    $(if $(BOARD_PRODUCTIMAGE_FILE_SYSTEM_TYPE),$(hide) echo "product_fs_type=$(BOARD_PRODUCTIMAGE_FILE_SYSTEM_TYPE)" >> $(1))
    $(if $(BOARD_PRODUCTIMAGE_EXTFS_INODE_COUNT),$(hide) echo "product_extfs_inode_count=$(BOARD_PRODUCTIMAGE_EXTFS_INODE_COUNT)" >> $(1))
    $(if $(BOARD_PRODUCTIMAGE_EXTFS_RSV_PCT),$(hide) echo "product_extfs_rsv_pct=$(BOARD_PRODUCTIMAGE_EXTFS_RSV_PCT)" >> $(1))
    $(if $(BOARD_PRODUCTIMAGE_PARTITION_SIZE),$(hide) echo "product_size=$(BOARD_PRODUCTIMAGE_PARTITION_SIZE)" >> $(1))
    $(if $(BOARD_PRODUCTIMAGE_JOURNAL_SIZE),$(hide) echo "product_journal_size=$(BOARD_PRODUCTIMAGE_JOURNAL_SIZE)" >> $(1))
    $(if $(BOARD_PRODUCTIMAGE_SQUASHFS_COMPRESSOR),$(hide) echo "product_squashfs_compressor=$(BOARD_PRODUCTIMAGE_SQUASHFS_COMPRESSOR)" >> $(1))
    $(if $(BOARD_PRODUCTIMAGE_SQUASHFS_COMPRESSOR_OPT),$(hide) echo "product_squashfs_compressor_opt=$(BOARD_PRODUCTIMAGE_SQUASHFS_COMPRESSOR_OPT)" >> $(1))
    $(if $(BOARD_PRODUCTIMAGE_SQUASHFS_BLOCK_SIZE),$(hide) echo "product_squashfs_block_size=$(BOARD_PRODUCTIMAGE_SQUASHFS_BLOCK_SIZE)" >> $(1))
    $(if $(BOARD_PRODUCTIMAGE_SQUASHFS_DISABLE_4K_ALIGN),$(hide) echo "product_squashfs_disable_4k_align=$(BOARD_PRODUCTIMAGE_SQUASHFS_DISABLE_4K_ALIGN)" >> $(1))
    $(if $(PRODUCTS.$(INTERNAL_PRODUCT).PRODUCT_PRODUCT_BASE_FS_PATH),$(hide) echo "product_base_fs_file=$(PRODUCTS.$(INTERNAL_PRODUCT).PRODUCT_PRODUCT_BASE_FS_PATH)" >> $(1))
    $(if $(BOARD_PRODUCTIMAGE_PARTITION_RESERVED_SIZE),$(hide) echo "product_reserved_size=$(BOARD_PRODUCTIMAGE_PARTITION_RESERVED_SIZE)" >> $(1))
)
$(if $(filter $(2),oem),\
    $(if $(BOARD_OEMIMAGE_PARTITION_SIZE),$(hide) echo "oem_size=$(BOARD_OEMIMAGE_PARTITION_SIZE)" >> $(1))
    $(if $(BOARD_OEMIMAGE_JOURNAL_SIZE),$(hide) echo "oem_journal_size=$(BOARD_OEMIMAGE_JOURNAL_SIZE)" >> $(1))
    $(if $(BOARD_OEMIMAGE_EXTFS_INODE_COUNT),$(hide) echo "oem_extfs_inode_count=$(BOARD_OEMIMAGE_EXTFS_INODE_COUNT)" >> $(1))
    $(if $(BOARD_OEMIMAGE_EXTFS_RSV_PCT),$(hide) echo "oem_extfs_rsv_pct=$(BOARD_OEMIMAGE_EXTFS_RSV_PCT)" >> $(1))
)
$(if $(INTERNAL_USERIMAGES_SPARSE_EXT_FLAG),$(hide) echo "extfs_sparse_flag=$(INTERNAL_USERIMAGES_SPARSE_EXT_FLAG)" >> $(1))
$(if $(INTERNAL_USERIMAGES_SPARSE_SQUASHFS_FLAG),$(hide) echo "squashfs_sparse_flag=$(INTERNAL_USERIMAGES_SPARSE_SQUASHFS_FLAG)" >> $(1))
$(hide) echo "selinux_fc=$(SELINUX_FC)" >> $(1)
$(if $(PRODUCTS.$(INTERNAL_PRODUCT).PRODUCT_SUPPORTS_BOOT_SIGNER),$(hide) echo "boot_signer=$(PRODUCTS.$(INTERNAL_PRODUCT).PRODUCT_SUPPORTS_BOOT_SIGNER)" >> $(1))
$(if $(PRODUCTS.$(INTERNAL_PRODUCT).PRODUCT_SUPPORTS_VERITY),$(hide) echo "verity=$(PRODUCTS.$(INTERNAL_PRODUCT).PRODUCT_SUPPORTS_VERITY)" >> $(1))
$(if $(PRODUCTS.$(INTERNAL_PRODUCT).PRODUCT_SUPPORTS_VERITY),$(hide) echo "verity_key=$(PRODUCTS.$(INTERNAL_PRODUCT).PRODUCT_VERITY_SIGNING_KEY)" >> $(1))
$(if $(PRODUCTS.$(INTERNAL_PRODUCT).PRODUCT_SUPPORTS_VERITY),$(hide) echo "verity_signer_cmd=$(notdir $(VERITY_SIGNER))" >> $(1))
$(if $(PRODUCTS.$(INTERNAL_PRODUCT).PRODUCT_SUPPORTS_VERITY_FEC),$(hide) echo "verity_fec=$(PRODUCTS.$(INTERNAL_PRODUCT).PRODUCT_SUPPORTS_VERITY_FEC)" >> $(1))
$(if $(filter eng, $(TARGET_BUILD_VARIANT)),$(hide) echo "verity_disable=true" >> $(1))
$(if $(PRODUCTS.$(INTERNAL_PRODUCT).PRODUCT_SYSTEM_VERITY_PARTITION),$(hide) echo "system_verity_block_device=$(PRODUCTS.$(INTERNAL_PRODUCT).PRODUCT_SYSTEM_VERITY_PARTITION)" >> $(1))
$(if $(PRODUCTS.$(INTERNAL_PRODUCT).PRODUCT_VENDOR_VERITY_PARTITION),$(hide) echo "vendor_verity_block_device=$(PRODUCTS.$(INTERNAL_PRODUCT).PRODUCT_VENDOR_VERITY_PARTITION)" >> $(1))
$(if $(PRODUCTS.$(INTERNAL_PRODUCT).PRODUCT_PRODUCT_VERITY_PARTITION),$(hide) echo "product_verity_block_device=$(PRODUCTS.$(INTERNAL_PRODUCT).PRODUCT_PRODUCT_VERITY_PARTITION)" >> $(1))
$(if $(PRODUCTS.$(INTERNAL_PRODUCT).PRODUCT_SUPPORTS_VBOOT),$(hide) echo "vboot=$(PRODUCTS.$(INTERNAL_PRODUCT).PRODUCT_SUPPORTS_VBOOT)" >> $(1))
$(if $(PRODUCTS.$(INTERNAL_PRODUCT).PRODUCT_SUPPORTS_VBOOT),$(hide) echo "vboot_key=$(PRODUCTS.$(INTERNAL_PRODUCT).PRODUCT_VBOOT_SIGNING_KEY)" >> $(1))
$(if $(PRODUCTS.$(INTERNAL_PRODUCT).PRODUCT_SUPPORTS_VBOOT),$(hide) echo "vboot_subkey=$(PRODUCTS.$(INTERNAL_PRODUCT).PRODUCT_VBOOT_SIGNING_SUBKEY)" >> $(1))
$(if $(PRODUCTS.$(INTERNAL_PRODUCT).PRODUCT_SUPPORTS_VBOOT),$(hide) echo "futility=$(notdir $(FUTILITY))" >> $(1))
$(if $(PRODUCTS.$(INTERNAL_PRODUCT).PRODUCT_SUPPORTS_VBOOT),$(hide) echo "vboot_signer_cmd=$(VBOOT_SIGNER)" >> $(1))
$(if $(BOARD_AVB_ENABLE),$(hide) echo "avb_avbtool=$(notdir $(AVBTOOL))" >> $(1))
$(if $(BOARD_AVB_ENABLE),$(hide) echo "avb_system_hashtree_enable=$(BOARD_AVB_ENABLE)" >> $(1))
$(if $(BOARD_AVB_ENABLE),$(hide) echo "avb_system_add_hashtree_footer_args=$(BOARD_AVB_SYSTEM_ADD_HASHTREE_FOOTER_ARGS)" >> $(1))
$(if $(BOARD_AVB_ENABLE),\
    $(if $(BOARD_AVB_SYSTEM_KEY_PATH),\
        $(hide) echo "avb_system_key_path=$(BOARD_AVB_SYSTEM_KEY_PATH)" >> $(1)
        $(hide) echo "avb_system_algorithm=$(BOARD_AVB_SYSTEM_ALGORITHM)" >> $(1)
        $(hide) echo "avb_system_rollback_index_location=$(BOARD_AVB_SYSTEM_ROLLBACK_INDEX_LOCATION)" >> $(1)))
$(if $(BOARD_AVB_ENABLE),$(hide) echo "avb_vendor_hashtree_enable=$(BOARD_AVB_ENABLE)" >> $(1))
$(if $(BOARD_AVB_ENABLE),$(hide) echo "avb_vendor_add_hashtree_footer_args=$(BOARD_AVB_VENDOR_ADD_HASHTREE_FOOTER_ARGS)" >> $(1))
$(if $(BOARD_AVB_ENABLE),\
    $(if $(BOARD_AVB_VENDOR_KEY_PATH),\
        $(hide) echo "avb_vendor_key_path=$(BOARD_AVB_VENDOR_KEY_PATH)" >> $(1)
        $(hide) echo "avb_vendor_algorithm=$(BOARD_AVB_VENDOR_ALGORITHM)" >> $(1)
        $(hide) echo "avb_vendor_rollback_index_location=$(BOARD_AVB_VENDOR_ROLLBACK_INDEX_LOCATION)" >> $(1)))
$(if $(BOARD_AVB_ENABLE),$(hide) echo "avb_product_hashtree_enable=$(BOARD_AVB_ENABLE)" >> $(1))
$(if $(BOARD_AVB_ENABLE),$(hide) echo "avb_product_add_hashtree_footer_args=$(BOARD_AVB_PRODUCT_ADD_HASHTREE_FOOTER_ARGS)" >> $(1))
$(if $(BOARD_AVB_ENABLE),\
    $(if $(BOARD_AVB_PRODUCT_KEY_PATH),\
        $(hide) echo "avb_product_key_path=$(BOARD_AVB_PRODUCT_KEY_PATH)" >> $(1)
        $(hide) echo "avb_product_algorithm=$(BOARD_AVB_PRODUCT_ALGORITHM)" >> $(1)
        $(hide) echo "avb_product_rollback_index_location=$(BOARD_AVB_PRODUCT_ROLLBACK_INDEX_LOCATION)" >> $(1)))
$(if $(filter true,$(BOARD_USES_RECOVERY_AS_BOOT)),\
    $(hide) echo "recovery_as_boot=true" >> $(1))
$(if $(filter true,$(BOARD_BUILD_SYSTEM_ROOT_IMAGE)),\
    $(hide) echo "system_root_image=true" >> $(1)
    $(hide) echo "root_dir=$(TARGET_ROOT_OUT)" >> $(1))
$(if $(PRODUCT_USE_DYNAMIC_PARTITION_SIZE),$(hide) echo "use_dynamic_partition_size=true" >> $(1))
$(if $(3),$(hide) $(foreach kv,$(3),echo "$(kv)" >> $(1);))
endef

# $(1): the path of the output dictionary file
# $(2): additional "key=value" pairs to append to the dictionary file.
define generate-userimage-prop-dictionary
$(call generate-image-prop-dictionary,$(1),system vendor cache userdata product oem,$(2))
endef

# $(1): the path of the input dictionary file, where each line has the format key=value
# $(2): the key to look up
define read-image-prop-dictionary
$$(grep '$(2)=' $(1) | cut -f2- -d'=')
endef

# $(1): modules list
# $(2): output dir
# $(3): mount point
# $(4): staging dir
# Depmod requires a well-formed kernel version so 0.0 is used as a placeholder.
define build-image-kernel-modules
    $(hide) rm -rf $(2)/lib/modules
    $(hide) mkdir -p $(2)/lib/modules
    $(hide) cp $(1) $(2)/lib/modules/
    $(hide) rm -rf $(4)
    $(hide) mkdir -p $(4)/lib/modules/0.0/$(3)lib/modules
    $(hide) cp $(1) $(4)/lib/modules/0.0/$(3)lib/modules
    $(hide) $(DEPMOD) -b $(4) 0.0
    $(hide) sed -e 's/\(.*modules.*\):/\/\1:/g' -e 's/ \([^ ]*modules[^ ]*\)/ \/\1/g' $(4)/lib/modules/0.0/modules.dep > $(2)/lib/modules/modules.dep
    $(hide) cp $(4)/lib/modules/0.0/modules.alias $(2)/lib/modules
endef

# -----------------------------------------------------------------
# Recovery image

# Recovery image exists if we are building recovery, or building recovery as boot.
ifneq (,$(INSTALLED_RECOVERYIMAGE_TARGET)$(filter true,$(BOARD_USES_RECOVERY_AS_BOOT)))

INTERNAL_RECOVERYIMAGE_FILES := $(filter $(TARGET_RECOVERY_OUT)/%, \
    $(ALL_DEFAULT_INSTALLED_MODULES))

recovery_initrc := $(call include-path-for, recovery)/etc/init.rc
recovery_sepolicy := \
    $(TARGET_RECOVERY_ROOT_OUT)/sepolicy \
    $(TARGET_RECOVERY_ROOT_OUT)/plat_file_contexts \
    $(TARGET_RECOVERY_ROOT_OUT)/vendor_file_contexts \
    $(TARGET_RECOVERY_ROOT_OUT)/plat_property_contexts \
    $(TARGET_RECOVERY_ROOT_OUT)/vendor_property_contexts

ifdef BOARD_ODM_SEPOLICY_DIRS
recovery_sepolicy += \
    $(TARGET_RECOVERY_ROOT_OUT)/odm_file_contexts \
    $(TARGET_RECOVERY_ROOT_OUT)/odm_property_contexts
endif

# Passed into rsync from non-recovery root to recovery root, to avoid overwriting recovery-specific
# SELinux files
IGNORE_RECOVERY_SEPOLICY := $(patsubst $(TARGET_RECOVERY_OUT)/%,--exclude=/%,$(recovery_sepolicy))

recovery_kernel := $(INSTALLED_KERNEL_TARGET) # same as a non-recovery system
recovery_ramdisk := $(PRODUCT_OUT)/ramdisk-recovery.img
recovery_uncompressed_ramdisk := $(PRODUCT_OUT)/ramdisk-recovery.cpio
recovery_build_props := $(intermediate_system_build_prop)
ifdef property_overrides_split_enabled
recovery_build_props += $(INSTALLED_VENDOR_BUILD_PROP_TARGET)
endif
ifdef BOARD_USES_PRODUCTIMAGE
recovery_build_props += $(INSTALLED_PRODUCT_BUILD_PROP_TARGET)
endif
recovery_resources_common := $(call include-path-for, recovery)/res

# Set recovery_density to the density bucket of the device.
recovery_density := unknown
ifneq (,$(TARGET_RECOVERY_DENSITY))
recovery_density := $(filter %dpi,$(TARGET_RECOVERY_DENSITY))
else
ifneq (,$(PRODUCT_AAPT_PREF_CONFIG))
# If PRODUCT_AAPT_PREF_CONFIG includes a dpi bucket, then use that value.
recovery_density := $(filter %dpi,$(PRODUCT_AAPT_PREF_CONFIG))
else
# Otherwise, use the default medium density.
recovery_densities := mdpi
endif
endif

ifneq (,$(wildcard $(recovery_resources_common)-$(recovery_density)))
recovery_resources_common := $(recovery_resources_common)-$(recovery_density)
else
recovery_resources_common := $(recovery_resources_common)-xhdpi
endif

# Select the 18x32 font on high-density devices (xhdpi and up); and
# the 12x22 font on other devices.  Note that the font selected here
# can be overridden for a particular device by putting a font.png in
# its private recovery resources.

ifneq (,$(filter xxxhdpi 560dpi xxhdpi 400dpi xhdpi,$(recovery_density)))
recovery_font := $(call include-path-for, recovery)/fonts/18x32.png
else
recovery_font := $(call include-path-for, recovery)/fonts/12x22.png
endif

ifneq ($(TARGET_RECOVERY_DEVICE_DIRS),)
recovery_root_private := $(strip \
  $(foreach d,$(TARGET_RECOVERY_DEVICE_DIRS), $(wildcard $(d)/recovery/root)))
else
recovery_root_private := $(strip $(wildcard $(TARGET_DEVICE_DIR)/recovery/root))
endif
ifneq ($(recovery_root_private),)
recovery_root_deps := $(shell find $(recovery_root_private) -type f)
endif

ifndef TARGET_PRIVATE_RES_DIRS
TARGET_PRIVATE_RES_DIRS := $(wildcard $(TARGET_DEVICE_DIR)/recovery/res)
endif
recovery_resource_deps := $(shell find $(recovery_resources_common) \
  $(TARGET_PRIVATE_RES_DIRS) -type f)
ifdef TARGET_RECOVERY_FSTAB
recovery_fstab := $(TARGET_RECOVERY_FSTAB)
else
recovery_fstab := $(strip $(wildcard $(TARGET_DEVICE_DIR)/recovery.fstab))
endif
ifdef TARGET_RECOVERY_WIPE
recovery_wipe := $(TARGET_RECOVERY_WIPE)
else
recovery_wipe :=
endif

# Traditionally with non-A/B OTA we have:
#   boot.img + recovery-from-boot.p + recovery-resource.dat = recovery.img.
# recovery-resource.dat is needed only if we carry an imgdiff patch of the boot and recovery images
# and invoke install-recovery.sh on the first boot post an OTA update.
#
# We no longer need that if one of the following conditions holds:
#   a) We carry a full copy of the recovery image - no patching needed
#      (BOARD_USES_FULL_RECOVERY_IMAGE = true);
#   b) We build a single image that contains boot and recovery both - no recovery image to install
#      (BOARD_USES_RECOVERY_AS_BOOT = true);
#   c) We build the root into system image - not needing the resource file as we do bsdiff
#      (BOARD_BUILD_SYSTEM_ROOT_IMAGE = true).
#   d) We include the recovery DTBO image within recovery - not needing the resource file as we
#      do bsdiff because boot and recovery will contain different number of entries
#      (BOARD_INCLUDE_RECOVERY_DTBO = true).
# Note that condition b) implies condition c), because of the earlier check in this file:
# "BOARD_USES_RECOVERY_AS_BOOT = true must have BOARD_BUILD_SYSTEM_ROOT_IMAGE = true" (not vice
# versa though).

ifeq (,$(filter true, $(BOARD_USES_FULL_RECOVERY_IMAGE) $(BOARD_BUILD_SYSTEM_ROOT_IMAGE) \
  $(BOARD_INCLUDE_RECOVERY_DTBO) $(TARGET_NOT_USE_GZIP_RECOVERY_RAMDISK)))
# Named '.dat' so we don't attempt to use imgdiff for patching it.
RECOVERY_RESOURCE_ZIP := $(TARGET_OUT)/etc/recovery-resource.dat
else
RECOVERY_RESOURCE_ZIP :=
endif

INTERNAL_RECOVERYIMAGE_ARGS := \
	$(addprefix --second ,$(INSTALLED_2NDBOOTLOADER_TARGET)) \
	--kernel $(recovery_kernel) \
	--ramdisk $(recovery_ramdisk)

# Assumes this has already been stripped
ifdef INTERNAL_KERNEL_CMDLINE
  INTERNAL_RECOVERYIMAGE_ARGS += --cmdline "$(INTERNAL_KERNEL_CMDLINE)"
endif
ifdef BOARD_KERNEL_BASE
  INTERNAL_RECOVERYIMAGE_ARGS += --base $(BOARD_KERNEL_BASE)
endif
ifdef BOARD_KERNEL_PAGESIZE
  INTERNAL_RECOVERYIMAGE_ARGS += --pagesize $(BOARD_KERNEL_PAGESIZE)
endif
ifdef BOARD_INCLUDE_RECOVERY_DTBO
  INTERNAL_RECOVERYIMAGE_ARGS += --recovery_dtbo $(BOARD_PREBUILT_DTBOIMAGE)
endif
ifeq ($(strip $(BOARD_KERNEL_SEPARATED_DT)),true)
  INTERNAL_RECOVERYIMAGE_ARGS += --dt $(INSTALLED_DTIMAGE_TARGET)
  RECOVERYIMAGE_EXTRA_DEPS    := $(INSTALLED_DTIMAGE_TARGET)
endif

# Keys authorized to sign OTA packages this build will accept.  The
# build always uses dev-keys for this; release packaging tools will
# substitute other keys for this one.
OTA_PUBLIC_KEYS := $(DEFAULT_SYSTEM_DEV_CERTIFICATE).x509.pem

# Generate a file containing the keys that will be read by the
# recovery binary.
RECOVERY_INSTALL_OTA_KEYS := \
	$(call intermediates-dir-for,PACKAGING,ota_keys)/keys
DUMPKEY_JAR := $(HOST_OUT_JAVA_LIBRARIES)/dumpkey.jar
$(RECOVERY_INSTALL_OTA_KEYS): PRIVATE_OTA_PUBLIC_KEYS := $(OTA_PUBLIC_KEYS)
$(RECOVERY_INSTALL_OTA_KEYS): extra_keys := $(patsubst %,%.x509.pem,$(PRODUCT_EXTRA_RECOVERY_KEYS))
$(RECOVERY_INSTALL_OTA_KEYS): $(OTA_PUBLIC_KEYS) $(DUMPKEY_JAR) $(extra_keys)
	@echo "DumpPublicKey: $@ <= $(PRIVATE_OTA_PUBLIC_KEYS) $(extra_keys)"
	@rm -rf $@
	@mkdir -p $(dir $@)
	$(JAVA) -jar $(DUMPKEY_JAR) $(PRIVATE_OTA_PUBLIC_KEYS) $(extra_keys) > $@

RECOVERYIMAGE_ID_FILE := $(PRODUCT_OUT)/recovery.id

define build-recoveryramdisk
  $(hide) mkdir -p $(TARGET_RECOVERY_OUT)
  $(hide) mkdir -p $(TARGET_RECOVERY_ROOT_OUT)/etc $(TARGET_RECOVERY_ROOT_OUT)/sdcard $(TARGET_RECOVERY_ROOT_OUT)/tmp
  # Copying baseline ramdisk...
  # Use rsync because "cp -Rf" fails to overwrite broken symlinks on Mac.
  $(hide) rsync -a --exclude=etc --exclude=sdcard --exclude=vendor $(IGNORE_RECOVERY_SEPOLICY) $(IGNORE_CACHE_LINK) $(TARGET_ROOT_OUT) $(TARGET_RECOVERY_OUT)
  # Copy adbd from system/bin to recovery/root/sbin
  $(hide) cp -f $(TARGET_OUT_EXECUTABLES)/adbd $(TARGET_RECOVERY_ROOT_OUT)/sbin/adbd
  # Modifying ramdisk contents...
  $(if $(BOARD_RECOVERY_KERNEL_MODULES), \
    $(call build-image-kernel-modules,$(BOARD_RECOVERY_KERNEL_MODULES),$(TARGET_RECOVERY_ROOT_OUT),,$(call intermediates-dir-for,PACKAGING,depmod_recovery)))
  # Removes $(TARGET_RECOVERY_ROOT_OUT)/init*.rc EXCEPT init.recovery*.rc.
  $(hide) find $(TARGET_RECOVERY_ROOT_OUT) -maxdepth 1 -name 'init*.rc' -type f -not -name "init.recovery.*.rc" | xargs rm -f
  $(hide) cp -f $(recovery_initrc) $(TARGET_RECOVERY_ROOT_OUT)/
  $(hide) cp $(TARGET_ROOT_OUT)/init.recovery.*.rc $(TARGET_RECOVERY_ROOT_OUT)/ || true # Ignore error when the src file doesn't exist.
  $(hide) mkdir -p $(TARGET_RECOVERY_ROOT_OUT)/res
  $(hide) rm -rf $(TARGET_RECOVERY_ROOT_OUT)/res/*
  $(hide) cp -rf $(recovery_resources_common)/* $(TARGET_RECOVERY_ROOT_OUT)/res
  $(hide) cp -f $(recovery_font) $(TARGET_RECOVERY_ROOT_OUT)/res/images/font.png
  $(hide) $(foreach item,$(recovery_root_private), \
    cp -rf $(item) $(TARGET_RECOVERY_OUT)/;)
  $(hide) $(foreach item,$(TARGET_PRIVATE_RES_DIRS), \
    cp -rf $(item) $(TARGET_RECOVERY_ROOT_OUT)/$(newline);)
  $(hide) $(foreach item,$(recovery_fstab), \
    cp -f $(item) $(TARGET_RECOVERY_ROOT_OUT)/etc/recovery.fstab;)
  $(if $(strip $(recovery_wipe)), \
    $(hide) cp -f $(recovery_wipe) $(TARGET_RECOVERY_ROOT_OUT)/etc/recovery.wipe)
  $(hide) cp $(RECOVERY_INSTALL_OTA_KEYS) $(TARGET_RECOVERY_ROOT_OUT)/res/keys
  $(hide) cat $(INSTALLED_DEFAULT_PROP_TARGET) \
          > $(TARGET_RECOVERY_ROOT_OUT)/prop.default
  $(if $(INSTALLED_VENDOR_DEFAULT_PROP_TARGET), \
    $(hide) cat $(INSTALLED_VENDOR_DEFAULT_PROP_TARGET) \
            >> $(TARGET_RECOVERY_ROOT_OUT)/prop.default)
  $(hide) cat $(recovery_build_props) \
          >> $(TARGET_RECOVERY_ROOT_OUT)/prop.default
  # Never allow persist.sys.usb.config to be set to none in recovery
  $(hide) sed -i 's/persist.sys.usb.config=none/persist.sys.usb.config=adb/g' $(TARGET_RECOVERY_ROOT_OUT)/prop.default
  $(hide) ln -sf prop.default $(TARGET_RECOVERY_ROOT_OUT)/default.prop
  $(BOARD_RECOVERY_IMAGE_PREPARE)
  $(if $(filter true,$(BOARD_BUILD_SYSTEM_ROOT_IMAGE)), \
    $(hide) mkdir -p $(TARGET_RECOVERY_ROOT_OUT)/system_root; \
            rm -rf $(TARGET_RECOVERY_ROOT_OUT)/system; \
            ln -sf /system_root/system $(TARGET_RECOVERY_ROOT_OUT)/system) # Mount the system_root_image to /system_root and symlink /system.
endef

RECOVERYIMAGE_ID_FILE := $(PRODUCT_OUT)/recovery.id
# $(1): output file
define build-recoveryimage-target
  $(if $(filter true,$(PRODUCTS.$(INTERNAL_PRODUCT).PRODUCT_SUPPORTS_VBOOT)), \
    $(hide) $(MKBOOTIMG) $(INTERNAL_RECOVERYIMAGE_ARGS) $(INTERNAL_MKBOOTIMG_VERSION_ARGS) $(BOARD_MKBOOTIMG_ARGS) --output $(1).unsigned, \
    $(hide) $(MKBOOTIMG) $(INTERNAL_RECOVERYIMAGE_ARGS) $(INTERNAL_MKBOOTIMG_VERSION_ARGS) $(BOARD_MKBOOTIMG_ARGS) --output $(1) --id > $(RECOVERYIMAGE_ID_FILE))
  $(if $(filter true,$(PRODUCTS.$(INTERNAL_PRODUCT).PRODUCT_SUPPORTS_BOOT_SIGNER)),\
    $(if $(filter true,$(BOARD_USES_RECOVERY_AS_BOOT)),\
      $(BOOT_SIGNER) /boot $(1) $(PRODUCTS.$(INTERNAL_PRODUCT).PRODUCT_VERITY_SIGNING_KEY).pk8 $(PRODUCTS.$(INTERNAL_PRODUCT).PRODUCT_VERITY_SIGNING_KEY).x509.pem $(1),\
      $(BOOT_SIGNER) /recovery $(1) $(PRODUCTS.$(INTERNAL_PRODUCT).PRODUCT_VERITY_SIGNING_KEY).pk8 $(PRODUCTS.$(INTERNAL_PRODUCT).PRODUCT_VERITY_SIGNING_KEY).x509.pem $(1)\
    )\
  )
  $(if $(filter true,$(PRODUCTS.$(INTERNAL_PRODUCT).PRODUCT_SUPPORTS_VBOOT)), \
    $(VBOOT_SIGNER) $(FUTILITY) $(1).unsigned $(PRODUCTS.$(INTERNAL_PRODUCT).PRODUCT_VBOOT_SIGNING_KEY).vbpubk $(PRODUCTS.$(INTERNAL_PRODUCT).PRODUCT_VBOOT_SIGNING_KEY).vbprivk $(PRODUCTS.$(INTERNAL_PRODUCT).PRODUCT_VBOOT_SIGNING_SUBKEY).vbprivk $(1).keyblock $(1))
  $(if $(filter true,$(BOARD_USES_RECOVERY_AS_BOOT)), \
    $(hide) $(call assert-max-image-size,$(1),$(call get-hash-image-max-size,$(BOARD_BOOTIMAGE_PARTITION_SIZE))), \
    $(hide) $(call assert-max-image-size,$(1),$(call get-hash-image-max-size,$(BOARD_RECOVERYIMAGE_PARTITION_SIZE))))
  $(if $(filter true,$(BOARD_AVB_ENABLE)), \
    $(if $(filter true,$(BOARD_USES_RECOVERY_AS_BOOT)), \
      $(hide) $(AVBTOOL) add_hash_footer --image $(1) --partition_size $(BOARD_BOOTIMAGE_PARTITION_SIZE) --partition_name boot $(INTERNAL_AVB_BOOT_SIGNING_ARGS) $(BOARD_AVB_BOOT_ADD_HASH_FOOTER_ARGS),\
      $(hide) $(AVBTOOL) add_hash_footer --image $(1) --partition_size $(BOARD_RECOVERYIMAGE_PARTITION_SIZE) --partition_name recovery $(INTERNAL_AVB_RECOVERY_SIGNING_ARGS) $(BOARD_AVB_RECOVERY_ADD_HASH_FOOTER_ARGS)))
endef

ADBD := $(TARGET_OUT_EXECUTABLES)/adbd

ifeq ($(BOARD_USES_RECOVERY_AS_BOOT),true)
ifeq (true,$(PRODUCTS.$(INTERNAL_PRODUCT).PRODUCT_SUPPORTS_BOOT_SIGNER))
$(INSTALLED_BOOTIMAGE_TARGET) : $(BOOT_SIGNER)
endif
ifeq (true,$(PRODUCTS.$(INTERNAL_PRODUCT).PRODUCT_SUPPORTS_VBOOT))
$(INSTALLED_BOOTIMAGE_TARGET) : $(VBOOT_SIGNER)
endif
ifeq (true,$(BOARD_AVB_ENABLE))
$(INSTALLED_BOOTIMAGE_TARGET) : $(AVBTOOL) $(BOARD_AVB_BOOT_KEY_PATH)
endif
$(INSTALLED_BOOTIMAGE_TARGET): $(MKBOOTFS) $(MKBOOTIMG) $(MINIGZIP) $(ADBD) \
		$(INSTALLED_RAMDISK_TARGET) \
		$(INTERNAL_RECOVERYIMAGE_FILES) \
		$(recovery_initrc) $(recovery_sepolicy) $(recovery_kernel) \
		$(INSTALLED_2NDBOOTLOADER_TARGET) \
		$(recovery_build_props) $(recovery_resource_deps) \
		$(recovery_fstab) \
		$(RECOVERY_INSTALL_OTA_KEYS) \
		$(INSTALLED_VENDOR_DEFAULT_PROP_TARGET) \
		$(BOARD_RECOVERY_KERNEL_MODULES) \
		$(DEPMOD)
		$(call pretty,"Target boot image from recovery: $@")
		$(call build-recoveryramdisk)
		$(hide) $(MKBOOTFS) -d $(TARGET_OUT) $(TARGET_RECOVERY_ROOT_OUT) | $(RECOVERY_RAMDISK_COMPRESSOR) > $(recovery_ramdisk)
		$(call build-recoveryimage-target, $@)
endif

$(recovery_uncompressed_ramdisk): $(MKBOOTFS) $(ADBD) \
		$(INSTALLED_RAMDISK_TARGET) \
		$(INSTALLED_BOOTIMAGE_TARGET) \
		$(INTERNAL_RECOVERYIMAGE_FILES) \
		$(recovery_initrc) $(recovery_sepolicy) \
		$(INSTALLED_2NDBOOTLOADER_TARGET) \
		$(recovery_build_props) $(recovery_resource_deps) $(recovery_root_deps) \
		$(recovery_fstab) \
		$(RECOVERY_INSTALL_OTA_KEYS) \
		$(INSTALLED_VENDOR_DEFAULT_PROP_TARGET) \
		$(BOARD_RECOVERY_KERNEL_MODULES) \
		$(DEPMOD)
		$(call build-recoveryramdisk)
		@echo ----- Making uncompressed recovery ramdisk ------
		$(hide) $(MKBOOTFS) $(TARGET_RECOVERY_ROOT_OUT) > $@

$(recovery_ramdisk): $(MINIGZIP) \
		$(recovery_uncompressed_ramdisk)
		@echo ----- Making compressed recovery ramdisk ------
		$(hide) $(RECOVERY_RAMDISK_COMPRESSOR) < $(recovery_uncompressed_ramdisk) > $@

ifndef BOARD_CUSTOM_BOOTIMG_MK
$(INSTALLED_RECOVERYIMAGE_TARGET): $(MKBOOTIMG) $(recovery_ramdisk) $(recovery_kernel) \
		$(RECOVERYIMAGE_EXTRA_DEPS)
		@echo ----- Making recovery image ------
		$(call build-recoveryimage-target, $@)
endif # BOARD_CUSTOM_BOOTIMG_MK

ifdef RECOVERY_RESOURCE_ZIP
$(RECOVERY_RESOURCE_ZIP): $(INSTALLED_RECOVERYIMAGE_TARGET) | $(ZIPTIME)
	$(hide) mkdir -p $(dir $@)
	$(hide) find $(TARGET_RECOVERY_ROOT_OUT)/res -type f | sort | zip -0qrjX $@ -@
	$(remove-timestamps-from-package)
endif

.PHONY: recoveryimage-nodeps
recoveryimage-nodeps:
	@echo "make $@: ignoring dependencies"
	$(call build-recoveryramdisk)
	$(hide) $(MKBOOTFS) -d $(TARGET_OUT) $(TARGET_RECOVERY_ROOT_OUT) | $(RECOVERY_RAMDISK_COMPRESSOR) > $(recovery_ramdisk)
	$(call build-recoveryimage-target, $(INSTALLED_RECOVERYIMAGE_TARGET))

else # INSTALLED_RECOVERYIMAGE_TARGET not defined
RECOVERY_RESOURCE_ZIP :=
endif

.PHONY: recoveryimage
recoveryimage: $(INSTALLED_RECOVERYIMAGE_TARGET) $(RECOVERY_RESOURCE_ZIP)

ifneq ($(BOARD_NAND_PAGE_SIZE),)
$(error MTD device is no longer supported and thus BOARD_NAND_PAGE_SIZE is deprecated.)
endif

ifneq ($(BOARD_NAND_SPARE_SIZE),)
$(error MTD device is no longer supported and thus BOARD_NAND_SPARE_SIZE is deprecated.)
endif

ifdef BOARD_CUSTOM_BOOTIMG_MK
include $(BOARD_CUSTOM_BOOTIMG_MK)
endif


# -----------------------------------------------------------------
# system image
#
# Remove overridden packages from $(ALL_PDK_FUSION_FILES)
PDK_FUSION_SYSIMG_FILES := \
    $(filter-out $(foreach p,$(overridden_packages),$(p) %/$(p).apk), \
        $(ALL_PDK_FUSION_FILES))

INTERNAL_SYSTEMIMAGE_FILES := $(filter $(TARGET_OUT)/%, \
    $(ALL_GENERATED_SOURCES) \
    $(ALL_DEFAULT_INSTALLED_MODULES) \
    $(PDK_FUSION_SYSIMG_FILES) \
    $(RECOVERY_RESOURCE_ZIP)) \
    $(PDK_FUSION_SYMLINK_STAMP)

FULL_SYSTEMIMAGE_DEPS := $(INTERNAL_SYSTEMIMAGE_FILES) $(INTERNAL_USERIMAGES_DEPS)

ifeq ($(BOARD_BUILD_SYSTEM_ROOT_IMAGE),true)
    FULL_SYSTEMIMAGE_DEPS += $(INSTALLED_KERNEL_TARGET)
endif

# ASAN libraries in the system image - add dependency.
ASAN_IN_SYSTEM_INSTALLED := $(TARGET_OUT)/asan.tar.bz2
ifneq (,$(SANITIZE_TARGET))
  ifeq (true,$(SANITIZE_TARGET_SYSTEM))
    FULL_SYSTEMIMAGE_DEPS += $(ASAN_IN_SYSTEM_INSTALLED)
  endif
endif

# -----------------------------------------------------------------
# installed file list
# Depending on anything that $(BUILT_SYSTEMIMAGE) depends on.
# We put installed-files.txt ahead of image itself in the dependency graph
# so that we can get the size stat even if the build fails due to too large
# system image.
INSTALLED_FILES_FILE := $(PRODUCT_OUT)/installed-files.txt
$(INSTALLED_FILES_FILE): $(FULL_SYSTEMIMAGE_DEPS) $(FILESLIST)
	@echo Installed file list: $@
	@mkdir -p $(dir $@)
	@rm -f $@
	$(hide) $(FILESLIST) $(TARGET_OUT) > $(@:.txt=.json)
	$(hide) build/make/tools/fileslist_util.py -c $(@:.txt=.json) > $@

.PHONY: installed-file-list
installed-file-list: $(INSTALLED_FILES_FILE)

$(call dist-for-goals, sdk win_sdk sdk_addon, $(INSTALLED_FILES_FILE))

systemimage_intermediates := \
    $(call intermediates-dir-for,PACKAGING,systemimage)
BUILT_SYSTEMIMAGE := $(systemimage_intermediates)/system.img

# Create symlink /system/vendor to /vendor if necessary.
ifdef BOARD_USES_VENDORIMAGE
define create-system-vendor-symlink
$(hide) if [ -d $(TARGET_OUT)/vendor ] && [ ! -h $(TARGET_OUT)/vendor ]; then \
  echo 'Non-symlink $(TARGET_OUT)/vendor detected!' 1>&2; \
  echo 'You cannot install files to $(TARGET_OUT)/vendor while building a separate vendor.img!' 1>&2; \
  exit 1; \
fi
$(hide) ln -sf /vendor $(TARGET_OUT)/vendor
endef
else
define create-system-vendor-symlink
endef
endif

# Create symlink /system/product to /product if necessary.
ifdef BOARD_USES_PRODUCTIMAGE
define create-system-product-symlink
$(hide) if [ -d $(TARGET_OUT)/product ] && [ ! -h $(TARGET_OUT)/product ]; then \
  echo 'Non-symlink $(TARGET_OUT)/product detected!' 1>&2; \
  echo 'You cannot install files to $(TARGET_OUT)/product while building a separate product.img!' 1>&2; \
  exit 1; \
fi
$(hide) ln -sf /product $(TARGET_OUT)/product
endef
else
define create-system-product-symlink
endef
endif

# $(1): output file
define build-systemimage-target
  @echo "Target system fs image: $(1)"
  $(call create-system-vendor-symlink)
  $(call create-system-product-symlink)
  @mkdir -p $(dir $(1)) $(systemimage_intermediates) && rm -rf $(systemimage_intermediates)/system_image_info.txt
  $(call generate-image-prop-dictionary, $(systemimage_intermediates)/system_image_info.txt,system, \
      skip_fsck=true)
  $(hide) PATH=$(foreach p,$(INTERNAL_USERIMAGES_BINARY_PATHS),$(p):)$$PATH \
      build/make/tools/releasetools/build_image.py \
      $(TARGET_OUT) $(systemimage_intermediates)/system_image_info.txt $(1) $(TARGET_OUT) \
      $(systemimage_intermediates)/generated_system_image_info.txt \
      || ( mkdir -p $(DIST_DIR); cp $(INSTALLED_FILES_FILE) $(DIST_DIR)/installed-files-rescued.txt; \
           exit 1 )
endef

$(BUILT_SYSTEMIMAGE): $(FULL_SYSTEMIMAGE_DEPS) $(INSTALLED_FILES_FILE) $(BUILD_IMAGE_SRCS)
	$(call build-systemimage-target,$@)

INSTALLED_SYSTEMIMAGE := $(PRODUCT_OUT)/system.img
SYSTEMIMAGE_SOURCE_DIR := $(TARGET_OUT)

# The system partition needs room for the recovery image as well.  We
# now store the recovery image as a binary patch using the boot image
# as the source (since they are very similar).  Generate the patch so
# we can see how big it's going to be, and include that in the system
# image size check calculation.
ifneq ($(INSTALLED_BOOTIMAGE_TARGET),)
ifneq ($(INSTALLED_RECOVERYIMAGE_TARGET),)
ifneq ($(BOARD_USES_FULL_RECOVERY_IMAGE),true)
ifneq (,$(filter true, $(BOARD_BUILD_SYSTEM_ROOT_IMAGE) $(BOARD_INCLUDE_RECOVERY_DTBO)))
diff_tool := $(HOST_OUT_EXECUTABLES)/bsdiff
else
diff_tool := $(HOST_OUT_EXECUTABLES)/imgdiff
endif
ifeq ($(TARGET_NOT_USE_GZIP_RECOVERY_RAMDISK),true)
diff_tool := $(HOST_OUT_EXECUTABLES)/bsdiff
endif
intermediates := $(call intermediates-dir-for,PACKAGING,recovery_patch)
RECOVERY_FROM_BOOT_PATCH := $(intermediates)/recovery_from_boot.p
$(RECOVERY_FROM_BOOT_PATCH): PRIVATE_DIFF_TOOL := $(diff_tool)
$(RECOVERY_FROM_BOOT_PATCH): \
		$(INSTALLED_RECOVERYIMAGE_TARGET) \
		$(INSTALLED_BOOTIMAGE_TARGET) \
		$(diff_tool)
	@echo "Construct recovery from boot"
	mkdir -p $(dir $@)
	$(PRIVATE_DIFF_TOOL) $(INSTALLED_BOOTIMAGE_TARGET) $(INSTALLED_RECOVERYIMAGE_TARGET) $@
else # $(BOARD_USES_FULL_RECOVERY_IMAGE) == true
RECOVERY_FROM_BOOT_PATCH := $(INSTALLED_RECOVERYIMAGE_TARGET)
endif # BOARD_USES_FULL_RECOVERY_IMAGE
endif # INSTALLED_RECOVERYIMAGE_TARGET
endif # INSTALLED_BOOTIMAGE_TARGET

$(INSTALLED_SYSTEMIMAGE): $(BUILT_SYSTEMIMAGE) $(RECOVERY_FROM_BOOT_PATCH)
	@echo "Install system fs image: $@"
	$(copy-file-to-target)
	$(hide) $(call assert-max-image-size,$@ $(RECOVERY_FROM_BOOT_PATCH),\
		$(call read-image-prop-dictionary,\
			$(systemimage_intermediates)/generated_system_image_info.txt,system_size))

systemimage: $(INSTALLED_SYSTEMIMAGE)

.PHONY: systemimage-nodeps snod
systemimage-nodeps snod: $(filter-out systemimage-nodeps snod,$(MAKECMDGOALS)) \
	            | $(INTERNAL_USERIMAGES_DEPS)
	@echo "make $@: ignoring dependencies"
	$(call build-systemimage-target,$(INSTALLED_SYSTEMIMAGE))
	$(hide) $(call assert-max-image-size,$(INSTALLED_SYSTEMIMAGE),\
		$(call read-image-prop-dictionary,\
			$(systemimage_intermediates)/generated_system_image_info.txt,system_size))

ifneq (,$(filter systemimage-nodeps snod, $(MAKECMDGOALS)))
ifeq (true,$(WITH_DEXPREOPT))
$(warning Warning: with dexpreopt enabled, you may need a full rebuild.)
endif
endif

.PHONY: sync
sync: $(INTERNAL_SYSTEMIMAGE_FILES)

#######
## system tarball
define build-systemtarball-target
  $(call pretty,"Target system fs tarball: $(INSTALLED_SYSTEMTARBALL_TARGET)")
  $(call create-system-vendor-symlink)
  $(call create-system-product-symlink)
  $(MKTARBALL) $(FS_GET_STATS) \
    $(PRODUCT_OUT) system $(PRIVATE_SYSTEM_TAR) \
    $(INSTALLED_SYSTEMTARBALL_TARGET) $(TARGET_OUT)
endef

ifndef SYSTEM_TARBALL_FORMAT
    SYSTEM_TARBALL_FORMAT := bz2
endif

system_tar := $(PRODUCT_OUT)/system.tar
INSTALLED_SYSTEMTARBALL_TARGET := $(system_tar).$(SYSTEM_TARBALL_FORMAT)
$(INSTALLED_SYSTEMTARBALL_TARGET): PRIVATE_SYSTEM_TAR := $(system_tar)
$(INSTALLED_SYSTEMTARBALL_TARGET): $(FS_GET_STATS) $(INTERNAL_SYSTEMIMAGE_FILES)
	$(build-systemtarball-target)

.PHONY: systemtarball-nodeps
systemtarball-nodeps: $(FS_GET_STATS) \
                      $(filter-out systemtarball-nodeps stnod,$(MAKECMDGOALS))
	$(build-systemtarball-target)

.PHONY: stnod
stnod: systemtarball-nodeps

# -----------------------------------------------------------------
## platform.zip: system, plus other files to be used in PDK fusion build,
## in a zip file
##
## PDK_PLATFORM_ZIP_PRODUCT_BINARIES is used to store specified files to platform.zip.
## The variable will be typically set from BoardConfig.mk.
## Files under out dir will be rejected to prevent possible conflicts with other rules.
pdk_odex_javalibs := $(strip $(foreach m,$(DEXPREOPT.MODULES.JAVA_LIBRARIES),\
  $(if $(filter $(DEXPREOPT.$(m).INSTALLED),$(ALL_DEFAULT_INSTALLED_MODULES)),$(m))))
pdk_odex_apps := $(strip $(foreach m,$(DEXPREOPT.MODULES.APPS),\
  $(if $(filter $(DEXPREOPT.$(m).INSTALLED),$(ALL_DEFAULT_INSTALLED_MODULES)),$(m))))
pdk_classes_dex := $(strip \
  $(foreach m,$(pdk_odex_javalibs),$(call intermediates-dir-for,JAVA_LIBRARIES,$(m),,COMMON)/javalib.jar) \
  $(foreach m,$(pdk_odex_apps),$(call intermediates-dir-for,APPS,$(m))/package.dex.apk))

pdk_odex_config_mk := $(PRODUCT_OUT)/pdk_dexpreopt_config.mk
$(pdk_odex_config_mk): PRIVATE_JAVA_LIBRARIES := $(pdk_odex_javalibs)
$(pdk_odex_config_mk): PRIVATE_APPS := $(pdk_odex_apps)
$(pdk_odex_config_mk) :
	@echo "PDK odex config makefile: $@"
	$(hide) mkdir -p $(dir $@)
	$(hide) echo "# Auto-generated. Do not modify." > $@
	$(hide) echo "PDK.DEXPREOPT.JAVA_LIBRARIES:=$(PRIVATE_JAVA_LIBRARIES)" >> $@
	$(hide) echo "PDK.DEXPREOPT.APPS:=$(PRIVATE_APPS)" >> $@
	$(foreach m,$(PRIVATE_JAVA_LIBRARIES),\
	  $(hide) echo "PDK.DEXPREOPT.$(m).SRC:=$(patsubst $(OUT_DIR)/%,%,$(call intermediates-dir-for,JAVA_LIBRARIES,$(m),,COMMON)/javalib.jar)" >> $@$(newline)\
	  $(hide) echo "PDK.DEXPREOPT.$(m).DEX_PREOPT:=$(DEXPREOPT.$(m).DEX_PREOPT)" >> $@$(newline)\
	  $(hide) echo "PDK.DEXPREOPT.$(m).MULTILIB:=$(DEXPREOPT.$(m).MULTILIB)" >> $@$(newline)\
	  $(hide) echo "PDK.DEXPREOPT.$(m).DEX_PREOPT_FLAGS:=$(DEXPREOPT.$(m).DEX_PREOPT_FLAGS)" >> $@$(newline)\
	  )
	$(foreach m,$(PRIVATE_APPS),\
	  $(hide) echo "PDK.DEXPREOPT.$(m).SRC:=$(patsubst $(OUT_DIR)/%,%,$(call intermediates-dir-for,APPS,$(m))/package.dex.apk)" >> $@$(newline)\
	  $(hide) echo "PDK.DEXPREOPT.$(m).DEX_PREOPT:=$(DEXPREOPT.$(m).DEX_PREOPT)" >> $@$(newline)\
	  $(hide) echo "PDK.DEXPREOPT.$(m).MULTILIB:=$(DEXPREOPT.$(m).MULTILIB)" >> $@$(newline)\
	  $(hide) echo "PDK.DEXPREOPT.$(m).DEX_PREOPT_FLAGS:=$(DEXPREOPT.$(m).DEX_PREOPT_FLAGS)" >> $@$(newline)\
	  $(hide) echo "PDK.DEXPREOPT.$(m).PRIVILEGED_MODULE:=$(DEXPREOPT.$(m).PRIVILEGED_MODULE)" >> $@$(newline)\
	  $(hide) echo "PDK.DEXPREOPT.$(m).VENDOR_MODULE:=$(DEXPREOPT.$(m).VENDOR_MODULE)" >> $@$(newline)\
	  $(hide) echo "PDK.DEXPREOPT.$(m).TARGET_ARCH:=$(DEXPREOPT.$(m).TARGET_ARCH)" >> $@$(newline)\
	  $(hide) echo "PDK.DEXPREOPT.$(m).STRIPPED_SRC:=$(patsubst $(PRODUCT_OUT)/%,%,$(DEXPREOPT.$(m).INSTALLED_STRIPPED))" >> $@$(newline)\
	  )

PDK_PLATFORM_ZIP_PRODUCT_BINARIES := $(filter-out $(OUT_DIR)/%,$(PDK_PLATFORM_ZIP_PRODUCT_BINARIES))
INSTALLED_PLATFORM_ZIP := $(PRODUCT_OUT)/platform.zip

$(INSTALLED_PLATFORM_ZIP): PRIVATE_DEX_FILES := $(pdk_classes_dex)
$(INSTALLED_PLATFORM_ZIP): PRIVATE_ODEX_CONFIG := $(pdk_odex_config_mk)
$(INSTALLED_PLATFORM_ZIP) : $(INTERNAL_SYSTEMIMAGE_FILES) $(pdk_odex_config_mk)
	$(call pretty,"Platform zip package: $(INSTALLED_PLATFORM_ZIP)")
	$(hide) rm -f $@
	$(hide) cd $(dir $@) && zip -qryX $(notdir $@) \
		$(TARGET_COPY_OUT_SYSTEM) \
		$(patsubst $(PRODUCT_OUT)/%, %, $(TARGET_OUT_NOTICE_FILES)) \
		$(addprefix symbols/,$(PDK_SYMBOL_FILES_LIST))
ifdef BOARD_VENDORIMAGE_FILE_SYSTEM_TYPE
	$(hide) cd $(dir $@) && zip -qryX $(notdir $@) \
		$(TARGET_COPY_OUT_VENDOR)
endif
ifdef BOARD_PRODUCTIMAGE_FILE_SYSTEM_TYPE
	$(hide) cd $(dir $@) && zip -qryX $(notdir $@) \
		$(TARGET_COPY_OUT_PRODUCT)
endif
ifneq ($(PDK_PLATFORM_JAVA_ZIP_CONTENTS),)
	$(hide) cd $(OUT_DIR) && zip -qryX $(patsubst $(OUT_DIR)/%,%,$@) $(PDK_PLATFORM_JAVA_ZIP_CONTENTS)
endif
ifneq ($(PDK_PLATFORM_ZIP_PRODUCT_BINARIES),)
	$(hide) zip -qryX $@ $(PDK_PLATFORM_ZIP_PRODUCT_BINARIES)
endif
	@# Add dex-preopt files and config.
	$(if $(PRIVATE_DEX_FILES),$(hide) cd $(OUT_DIR) && zip -qryX $(patsubst $(OUT_DIR)/%,%,$@ $(PRIVATE_DEX_FILES)))
	$(hide) touch $(PRODUCT_OUT)/pdk.mk
	$(hide) zip -qryXj $@ $(PRIVATE_ODEX_CONFIG) $(PRODUCT_OUT)/pdk.mk

.PHONY: platform
platform: $(INSTALLED_PLATFORM_ZIP)

.PHONY: platform-java
platform-java: platform

# Dist the platform.zip
ifneq (,$(filter platform platform-java, $(MAKECMDGOALS)))
$(call dist-for-goals, platform platform-java, $(INSTALLED_PLATFORM_ZIP))
endif

# -----------------------------------------------------------------
## boot tarball
define build-boottarball-target
    $(hide) echo "Target boot fs tarball: $(INSTALLED_BOOTTARBALL_TARGET)"
    $(hide) mkdir -p $(PRODUCT_OUT)/boot
    $(hide) cp -f $(INTERNAL_BOOTIMAGE_FILES) $(PRODUCT_OUT)/boot/.
    $(hide) echo $(INTERNAL_KERNEL_CMDLINE) > $(PRODUCT_OUT)/boot/cmdline
    $(hide) $(MKTARBALL) $(FS_GET_STATS) \
                 $(PRODUCT_OUT) boot $(PRIVATE_BOOT_TAR) \
                 $(INSTALLED_BOOTTARBALL_TARGET) $(TARGET_OUT)
endef

ifndef BOOT_TARBALL_FORMAT
    BOOT_TARBALL_FORMAT := bz2
endif

boot_tar := $(PRODUCT_OUT)/boot.tar
INSTALLED_BOOTTARBALL_TARGET := $(boot_tar).$(BOOT_TARBALL_FORMAT)
$(INSTALLED_BOOTTARBALL_TARGET): PRIVATE_BOOT_TAR := $(boot_tar)
$(INSTALLED_BOOTTARBALL_TARGET): $(FS_GET_STATS) $(INTERNAL_BOOTIMAGE_FILES)
	$(build-boottarball-target)

.PHONY: boottarball-nodeps btnod
boottarball-nodeps btnod: $(FS_GET_STATS) \
                      $(filter-out boottarball-nodeps btnod,$(MAKECMDGOALS))
	$(build-boottarball-target)


# -----------------------------------------------------------------
# data partition image
INTERNAL_USERDATAIMAGE_FILES := \
    $(filter $(TARGET_OUT_DATA)/%,$(ALL_DEFAULT_INSTALLED_MODULES))

# Don't build userdata.img if it's extfs but no partition size
skip_userdata.img :=
ifdef INTERNAL_USERIMAGES_EXT_VARIANT
ifndef BOARD_USERDATAIMAGE_PARTITION_SIZE
skip_userdata.img := true
endif
endif

ifneq ($(skip_userdata.img),true)
userdataimage_intermediates := \
    $(call intermediates-dir-for,PACKAGING,userdata)
BUILT_USERDATAIMAGE_TARGET := $(PRODUCT_OUT)/userdata.img

define build-userdataimage-target
  $(call pretty,"Target userdata fs image: $(INSTALLED_USERDATAIMAGE_TARGET)")
  @mkdir -p $(TARGET_OUT_DATA)
  @mkdir -p $(userdataimage_intermediates) && rm -rf $(userdataimage_intermediates)/userdata_image_info.txt
  $(call generate-image-prop-dictionary, $(userdataimage_intermediates)/userdata_image_info.txt,userdata,skip_fsck=true)
  $(hide) PATH=$(foreach p,$(INTERNAL_USERIMAGES_BINARY_PATHS),$(p):)$$PATH \
      build/make/tools/releasetools/build_image.py \
      $(TARGET_OUT_DATA) $(userdataimage_intermediates)/userdata_image_info.txt $(INSTALLED_USERDATAIMAGE_TARGET) $(TARGET_OUT)
  $(hide) $(call assert-max-image-size,$(INSTALLED_USERDATAIMAGE_TARGET),$(BOARD_USERDATAIMAGE_PARTITION_SIZE))
endef

# We just build this directly to the install location.
INSTALLED_USERDATAIMAGE_TARGET := $(BUILT_USERDATAIMAGE_TARGET)
INSTALLED_USERDATAIMAGE_TARGET_DEPS := \
    $(INTERNAL_USERIMAGES_DEPS) \
    $(INTERNAL_USERDATAIMAGE_FILES) \
    $(BUILD_IMAGE_SRCS)
$(INSTALLED_USERDATAIMAGE_TARGET): $(INSTALLED_USERDATAIMAGE_TARGET_DEPS)
	$(build-userdataimage-target)

.PHONY: userdataimage-nodeps
userdataimage-nodeps: | $(INTERNAL_USERIMAGES_DEPS)
	$(build-userdataimage-target)

endif # not skip_userdata.img
skip_userdata.img :=

# ASAN libraries in the system image - build rule.
ASAN_OUT_DIRS_FOR_SYSTEM_INSTALL := $(sort $(patsubst $(PRODUCT_OUT)/%,%,\
  $(TARGET_OUT_SHARED_LIBRARIES) \
  $(2ND_TARGET_OUT_SHARED_LIBRARIES) \
  $(TARGET_OUT_VENDOR_SHARED_LIBRARIES) \
  $(2ND_TARGET_OUT_VENDOR_SHARED_LIBRARIES)))
# Extra options: Enforce the system user for the files to avoid having to change ownership.
ASAN_SYSTEM_INSTALL_OPTIONS := --owner=1000 --group=1000
# Note: experimentally, it seems not worth it to try to get "best" compression. We don't save
#       enough space.
$(ASAN_IN_SYSTEM_INSTALLED): $(INSTALLED_USERDATAIMAGE_TARGET_DEPS)
	tar cfj $(ASAN_IN_SYSTEM_INSTALLED) $(ASAN_SYSTEM_INSTALL_OPTIONS) -C $(TARGET_OUT_DATA)/.. $(ASAN_OUT_DIRS_FOR_SYSTEM_INSTALL) >/dev/null

#######
## data partition tarball
define build-userdatatarball-target
    $(call pretty,"Target userdata fs tarball: " \
                  "$(INSTALLED_USERDATATARBALL_TARGET)")
    $(MKTARBALL) $(FS_GET_STATS) \
		$(PRODUCT_OUT) data $(PRIVATE_USERDATA_TAR) \
		$(INSTALLED_USERDATATARBALL_TARGET) $(TARGET_OUT)
endef

userdata_tar := $(PRODUCT_OUT)/userdata.tar
INSTALLED_USERDATATARBALL_TARGET := $(userdata_tar).bz2
$(INSTALLED_USERDATATARBALL_TARGET): PRIVATE_USERDATA_TAR := $(userdata_tar)
$(INSTALLED_USERDATATARBALL_TARGET): $(FS_GET_STATS) $(INTERNAL_USERDATAIMAGE_FILES)
	$(build-userdatatarball-target)

$(call dist-for-goals,userdatatarball,$(INSTALLED_USERDATATARBALL_TARGET))

.PHONY: userdatatarball-nodeps
userdatatarball-nodeps: $(FS_GET_STATS)
	$(build-userdatatarball-target)


# -----------------------------------------------------------------
# partition table image
ifdef BOARD_BPT_INPUT_FILES

BUILT_BPTIMAGE_TARGET := $(PRODUCT_OUT)/partition-table.img
BUILT_BPTJSON_TARGET := $(PRODUCT_OUT)/partition-table.bpt

INTERNAL_BVBTOOL_MAKE_TABLE_ARGS := \
	--output_gpt $(BUILT_BPTIMAGE_TARGET) \
	--output_json $(BUILT_BPTJSON_TARGET) \
	$(foreach file, $(BOARD_BPT_INPUT_FILES), --input $(file))

ifdef BOARD_BPT_DISK_SIZE
INTERNAL_BVBTOOL_MAKE_TABLE_ARGS += --disk_size $(BOARD_BPT_DISK_SIZE)
endif

define build-bptimage-target
  $(call pretty,"Target partition table image: $(INSTALLED_BPTIMAGE_TARGET)")
  $(hide) $(BPTTOOL) make_table $(INTERNAL_BVBTOOL_MAKE_TABLE_ARGS) $(BOARD_BPT_MAKE_TABLE_ARGS)
endef

INSTALLED_BPTIMAGE_TARGET := $(BUILT_BPTIMAGE_TARGET)
$(BUILT_BPTJSON_TARGET): $(INSTALLED_BPTIMAGE_TARGET)
	$(hide) touch -c $(BUILT_BPTJSON_TARGET)

$(INSTALLED_BPTIMAGE_TARGET): $(BPTTOOL) $(BOARD_BPT_INPUT_FILES)
	$(build-bptimage-target)

.PHONY: bptimage-nodeps
bptimage-nodeps:
	$(build-bptimage-target)

endif # BOARD_BPT_INPUT_FILES

# -----------------------------------------------------------------
# cache partition image
ifdef BOARD_CACHEIMAGE_FILE_SYSTEM_TYPE
INTERNAL_CACHEIMAGE_FILES := \
    $(filter $(TARGET_OUT_CACHE)/%,$(ALL_DEFAULT_INSTALLED_MODULES))

cacheimage_intermediates := \
    $(call intermediates-dir-for,PACKAGING,cache)
BUILT_CACHEIMAGE_TARGET := $(PRODUCT_OUT)/cache.img

define build-cacheimage-target
  $(call pretty,"Target cache fs image: $(INSTALLED_CACHEIMAGE_TARGET)")
  @mkdir -p $(TARGET_OUT_CACHE)
  @mkdir -p $(cacheimage_intermediates) && rm -rf $(cacheimage_intermediates)/cache_image_info.txt
  $(call generate-image-prop-dictionary, $(cacheimage_intermediates)/cache_image_info.txt,cache,skip_fsck=true)
  $(hide) PATH=$(foreach p,$(INTERNAL_USERIMAGES_BINARY_PATHS),$(p):)$$PATH \
      build/make/tools/releasetools/build_image.py \
      $(TARGET_OUT_CACHE) $(cacheimage_intermediates)/cache_image_info.txt $(INSTALLED_CACHEIMAGE_TARGET) $(TARGET_OUT)
  $(hide) $(call assert-max-image-size,$(INSTALLED_CACHEIMAGE_TARGET),$(BOARD_CACHEIMAGE_PARTITION_SIZE))
endef

# We just build this directly to the install location.
INSTALLED_CACHEIMAGE_TARGET := $(BUILT_CACHEIMAGE_TARGET)
$(INSTALLED_CACHEIMAGE_TARGET): $(INTERNAL_USERIMAGES_DEPS) $(INTERNAL_CACHEIMAGE_FILES) $(BUILD_IMAGE_SRCS)
	$(build-cacheimage-target)

.PHONY: cacheimage-nodeps
cacheimage-nodeps: | $(INTERNAL_USERIMAGES_DEPS)
	$(build-cacheimage-target)

else # BOARD_CACHEIMAGE_FILE_SYSTEM_TYPE
# we need to ignore the broken cache link when doing the rsync
IGNORE_CACHE_LINK := --exclude=cache
endif # BOARD_CACHEIMAGE_FILE_SYSTEM_TYPE

# -----------------------------------------------------------------
# system_other partition image
ifeq ($(BOARD_USES_SYSTEM_OTHER_ODEX),true)
BOARD_USES_SYSTEM_OTHER := true

# Marker file to identify that odex files are installed
INSTALLED_SYSTEM_OTHER_ODEX_MARKER := $(TARGET_OUT_SYSTEM_OTHER)/system-other-odex-marker
ALL_DEFAULT_INSTALLED_MODULES += $(INSTALLED_SYSTEM_OTHER_ODEX_MARKER)
$(INSTALLED_SYSTEM_OTHER_ODEX_MARKER):
	$(hide) touch $@
endif

ifdef BOARD_USES_SYSTEM_OTHER
INTERNAL_SYSTEMOTHERIMAGE_FILES := \
    $(filter $(TARGET_OUT_SYSTEM_OTHER)/%,\
      $(ALL_DEFAULT_INSTALLED_MODULES)\
      $(ALL_PDK_FUSION_FILES)) \
    $(PDK_FUSION_SYMLINK_STAMP)

INSTALLED_FILES_FILE_SYSTEMOTHER := $(PRODUCT_OUT)/installed-files-system-other.txt
$(INSTALLED_FILES_FILE_SYSTEMOTHER) : $(INTERNAL_SYSTEMOTHERIMAGE_FILES) $(FILESLIST)
	@echo Installed file list: $@
	@mkdir -p $(dir $@)
	@rm -f $@
	$(hide) $(FILESLIST) $(TARGET_OUT_SYSTEM_OTHER) > $(@:.txt=.json)
	$(hide) build/make/tools/fileslist_util.py -c $(@:.txt=.json) > $@

systemotherimage_intermediates := \
    $(call intermediates-dir-for,PACKAGING,system_other)
BUILT_SYSTEMOTHERIMAGE_TARGET := $(PRODUCT_OUT)/system_other.img

# Note that we assert the size is SYSTEMIMAGE_PARTITION_SIZE since this is the 'b' system image.
define build-systemotherimage-target
  $(call pretty,"Target system_other fs image: $(INSTALLED_SYSTEMOTHERIMAGE_TARGET)")
  @mkdir -p $(TARGET_OUT_SYSTEM_OTHER)
  @mkdir -p $(systemotherimage_intermediates) && rm -rf $(systemotherimage_intermediates)/system_other_image_info.txt
  $(call generate-image-prop-dictionary, $(systemotherimage_intermediates)/system_other_image_info.txt,system,skip_fsck=true)
  $(hide) PATH=$(foreach p,$(INTERNAL_USERIMAGES_BINARY_PATHS),$(p):)$$PATH \
      build/make/tools/releasetools/build_image.py \
      $(TARGET_OUT_SYSTEM_OTHER) $(systemotherimage_intermediates)/system_other_image_info.txt $(INSTALLED_SYSTEMOTHERIMAGE_TARGET) $(TARGET_OUT)\
      $(systemotherimage_intermediates)/generated_system_other_image_info.txt
  $(hide) $(call assert-max-image-size,$(INSTALLED_SYSTEMOTHERIMAGE_TARGET),\
    $(call read-image-prop-dictionary,\
      $(systemotherimage_intermediates)/generated_system_other_image_info.txt,system_size))
endef

# We just build this directly to the install location.
INSTALLED_SYSTEMOTHERIMAGE_TARGET := $(BUILT_SYSTEMOTHERIMAGE_TARGET)
ifneq (true,$(SANITIZE_LITE))
# Only create system_other when not building the second stage of a SANITIZE_LITE build.
$(INSTALLED_SYSTEMOTHERIMAGE_TARGET): $(INTERNAL_USERIMAGES_DEPS) $(INTERNAL_SYSTEMOTHERIMAGE_FILES) $(INSTALLED_FILES_FILE_SYSTEMOTHER)
	$(build-systemotherimage-target)
endif

.PHONY: systemotherimage-nodeps
systemotherimage-nodeps: | $(INTERNAL_USERIMAGES_DEPS)
	$(build-systemotherimage-target)

endif # BOARD_USES_SYSTEM_OTHER


# -----------------------------------------------------------------
# vendor partition image
ifdef BOARD_VENDORIMAGE_FILE_SYSTEM_TYPE
INTERNAL_VENDORIMAGE_FILES := \
    $(filter $(TARGET_OUT_VENDOR)/%,\
      $(ALL_DEFAULT_INSTALLED_MODULES)\
      $(ALL_PDK_FUSION_FILES)) \
    $(PDK_FUSION_SYMLINK_STAMP)

# platform.zip depends on $(INTERNAL_VENDORIMAGE_FILES).
$(INSTALLED_PLATFORM_ZIP) : $(INTERNAL_VENDORIMAGE_FILES)

INSTALLED_FILES_FILE_VENDOR := $(PRODUCT_OUT)/installed-files-vendor.txt
$(INSTALLED_FILES_FILE_VENDOR) : $(INTERNAL_VENDORIMAGE_FILES) $(FILESLIST)
	@echo Installed file list: $@
	@mkdir -p $(dir $@)
	@rm -f $@
	$(hide) $(FILESLIST) $(TARGET_OUT_VENDOR) > $(@:.txt=.json)
	$(hide) build/make/tools/fileslist_util.py -c $(@:.txt=.json) > $@

vendorimage_intermediates := \
    $(call intermediates-dir-for,PACKAGING,vendor)
BUILT_VENDORIMAGE_TARGET := $(PRODUCT_OUT)/vendor.img
define build-vendorimage-target
  $(call pretty,"Target vendor fs image: $(INSTALLED_VENDORIMAGE_TARGET)")
  @mkdir -p $(TARGET_OUT_VENDOR)
  @mkdir -p $(vendorimage_intermediates) && rm -rf $(vendorimage_intermediates)/vendor_image_info.txt
  $(call generate-image-prop-dictionary, $(vendorimage_intermediates)/vendor_image_info.txt,vendor,skip_fsck=true)
  $(if $(BOARD_VENDOR_KERNEL_MODULES), \
    $(call build-image-kernel-modules,$(BOARD_VENDOR_KERNEL_MODULES),$(TARGET_OUT_VENDOR),vendor/,$(call intermediates-dir-for,PACKAGING,depmod_vendor)))
  $(hide) PATH=$(foreach p,$(INTERNAL_USERIMAGES_BINARY_PATHS),$(p):)$$PATH \
      build/make/tools/releasetools/build_image.py \
      $(TARGET_OUT_VENDOR) $(vendorimage_intermediates)/vendor_image_info.txt $(INSTALLED_VENDORIMAGE_TARGET) $(TARGET_OUT) \
      $(vendorimage_intermediates)/generated_vendor_image_info.txt
  $(hide) $(call assert-max-image-size,$(INSTALLED_VENDORIMAGE_TARGET),\
      $(call read-image-prop-dictionary,\
          $(vendorimage_intermediates)/generated_vendor_image_info.txt,vendor_size))
endef

# We just build this directly to the install location.
INSTALLED_VENDORIMAGE_TARGET := $(BUILT_VENDORIMAGE_TARGET)
$(INSTALLED_VENDORIMAGE_TARGET): $(INTERNAL_USERIMAGES_DEPS) $(INTERNAL_VENDORIMAGE_FILES) $(INSTALLED_FILES_FILE_VENDOR) $(BUILD_IMAGE_SRCS) $(DEPMOD) $(BOARD_VENDOR_KERNEL_MODULES) $(INSTALLED_KERNEL_TARGET)
	$(build-vendorimage-target)

.PHONY: vendorimage-nodeps vnod
vendorimage-nodeps vnod: | $(INTERNAL_USERIMAGES_DEPS) $(DEPMOD)
	$(build-vendorimage-target)

sync: $(INTERNAL_VENDORIMAGE_FILES)

else ifdef BOARD_PREBUILT_VENDORIMAGE
INSTALLED_VENDORIMAGE_TARGET := $(PRODUCT_OUT)/vendor.img
$(eval $(call copy-one-file,$(BOARD_PREBUILT_VENDORIMAGE),$(INSTALLED_VENDORIMAGE_TARGET)))
endif

# -----------------------------------------------------------------
# product partition image
ifdef BOARD_PRODUCTIMAGE_FILE_SYSTEM_TYPE
INTERNAL_PRODUCTIMAGE_FILES := \
    $(filter $(TARGET_OUT_PRODUCT)/%,\
      $(ALL_DEFAULT_INSTALLED_MODULES)\
      $(ALL_PDK_FUSION_FILES)) \
    $(PDK_FUSION_SYMLINK_STAMP)

# platform.zip depends on $(INTERNAL_PRODUCTIMAGE_FILES).
$(INSTALLED_PLATFORM_ZIP) : $(INTERNAL_PRODUCTIMAGE_FILES)

INSTALLED_FILES_FILE_PRODUCT := $(PRODUCT_OUT)/installed-files-product.txt
$(INSTALLED_FILES_FILE_PRODUCT) : $(INTERNAL_PRODUCTIMAGE_FILES) $(FILESLIST)
	@echo Installed file list: $@
	@mkdir -p $(dir $@)
	@rm -f $@
	$(hide) $(FILESLIST) $(TARGET_OUT_PRODUCT) > $(@:.txt=.json)
	$(hide) build/tools/fileslist_util.py -c $(@:.txt=.json) > $@

productimage_intermediates := \
    $(call intermediates-dir-for,PACKAGING,product)
BUILT_PRODUCTIMAGE_TARGET := $(PRODUCT_OUT)/product.img
define build-productimage-target
  $(call pretty,"Target product fs image: $(INSTALLED_PRODUCTIMAGE_TARGET)")
  @mkdir -p $(TARGET_OUT_PRODUCT)
  @mkdir -p $(productimage_intermediates) && rm -rf $(productimage_intermediates)/product_image_info.txt
  $(call generate-image-prop-dictionary, $(productimage_intermediates)/product_image_info.txt,product,skip_fsck=true)
  $(hide) PATH=$(foreach p,$(INTERNAL_USERIMAGES_BINARY_PATHS),$(p):)$$PATH \
      ./build/tools/releasetools/build_image.py \
      $(TARGET_OUT_PRODUCT) $(productimage_intermediates)/product_image_info.txt $(INSTALLED_PRODUCTIMAGE_TARGET) $(TARGET_OUT) \
      $(productimage_intermediates)/generated_product_image_info.txt
  $(hide) $(call assert-max-image-size,$(INSTALLED_PRODUCTIMAGE_TARGET),\
      $(call read-image-prop-dictionary,\
          $(productimage_intermediates)/generated_product_image_info.txt,product_size))
endef

# We just build this directly to the install location.
INSTALLED_PRODUCTIMAGE_TARGET := $(BUILT_PRODUCTIMAGE_TARGET)
$(INSTALLED_PRODUCTIMAGE_TARGET): $(INTERNAL_USERIMAGES_DEPS) $(INTERNAL_PRODUCTIMAGE_FILES) $(INSTALLED_FILES_FILE_PRODUCT) $(BUILD_IMAGE_SRCS)
	$(build-productimage-target)

.PHONY: productimage-nodeps pnod
productimage-nodeps pnod: | $(INTERNAL_USERIMAGES_DEPS)
	$(build-productimage-target)

sync: $(INTERNAL_PRODUCTIMAGE_FILES)

else ifdef BOARD_PREBUILT_PRODUCTIMAGE
INSTALLED_PRODUCTIMAGE_TARGET := $(PRODUCT_OUT)/product.img
$(eval $(call copy-one-file,$(BOARD_PREBUILT_PRODUCTIMAGE),$(INSTALLED_PRODUCTIMAGE_TARGET)))
endif

# -----------------------------------------------------------------
# dtbo image
ifdef BOARD_PREBUILT_DTBOIMAGE
INSTALLED_DTBOIMAGE_TARGET := $(PRODUCT_OUT)/dtbo.img

ifeq ($(BOARD_AVB_ENABLE),true)
$(INSTALLED_DTBOIMAGE_TARGET): $(BOARD_PREBUILT_DTBOIMAGE) $(AVBTOOL) $(BOARD_AVB_DTBO_KEY_PATH)
	cp $(BOARD_PREBUILT_DTBOIMAGE) $@
	$(AVBTOOL) add_hash_footer \
		--image $@ \
		--partition_size $(BOARD_DTBOIMG_PARTITION_SIZE) \
		--partition_name dtbo $(INTERNAL_AVB_DTBO_SIGNING_ARGS) \
		$(BOARD_AVB_DTBO_ADD_HASH_FOOTER_ARGS)
else
$(INSTALLED_DTBOIMAGE_TARGET): $(BOARD_PREBUILT_DTBOIMAGE)
	cp $(BOARD_PREBUILT_DTBOIMAGE) $@
endif

endif

ifdef TARGET_NEEDS_DTBOIMAGE
INSTALLED_DTBOIMAGE_TARGET := $(PRODUCT_OUT)/dtbo.img
else ifdef BOARD_KERNEL_SEPARATED_DTBO
INSTALLED_DTBOIMAGE_TARGET := $(PRODUCT_OUT)/dtbo.img
endif

# -----------------------------------------------------------------
# vbmeta image
ifeq ($(BOARD_AVB_ENABLE),true)

BUILT_VBMETAIMAGE_TARGET := $(PRODUCT_OUT)/vbmeta.img
AVB_CHAIN_KEY_DIR := $(TARGET_OUT_INTERMEDIATES)/avb_chain_keys

ifdef BOARD_AVB_KEY_PATH
$(if $(BOARD_AVB_ALGORITHM),,$(error BOARD_AVB_ALGORITHM is not defined))
else
# If key path isn't specified, use the 4096-bit test key.
BOARD_AVB_ALGORITHM := SHA256_RSA4096
BOARD_AVB_KEY_PATH := external/avb/test/data/testkey_rsa4096.pem
endif

INTERNAL_AVB_SIGNING_ARGS := \
    --algorithm $(BOARD_AVB_ALGORITHM) --key $(BOARD_AVB_KEY_PATH)

BOOT_FOOTER_ARGS := BOARD_AVB_BOOT_ADD_HASH_FOOTER_ARGS
DTBO_FOOTER_ARGS := BOARD_AVB_DTBO_ADD_HASH_FOOTER_ARGS
SYSTEM_FOOTER_ARGS := BOARD_AVB_SYSTEM_ADD_HASHTREE_FOOTER_ARGS
VENDOR_FOOTER_ARGS := BOARD_AVB_VENDOR_ADD_HASHTREE_FOOTER_ARGS
RECOVERY_FOOTER_ARGS := BOARD_AVB_RECOVERY_ADD_HASH_FOOTER_ARGS
PRODUCT_FOOTER_ARGS := BOARD_AVB_PRODUCT_ADD_HASHTREE_FOOTER_ARGS

# Check and set required build variables for a chain partition.
# $(1): the partition to enable AVB chain, e.g., BOOT or SYSTEM.
define check-and-set-avb-chain-args
$(eval PART := $(1))
$(eval part=$(call to-lower,$(PART)))

$(eval _key_path := BOARD_AVB_$(PART)_KEY_PATH)
$(eval _signing_algorithm := BOARD_AVB_$(PART)_ALGORITHM)
$(eval _rollback_index := BOARD_AVB_$(PART)_ROLLBACK_INDEX)
$(eval _rollback_index_location := BOARD_AVB_$(PART)_ROLLBACK_INDEX_LOCATION)
$(if $($(_key_path)),,$(error $(_key_path) is not defined))
$(if $($(_signing_algorithm)),,$(error $(_signing_algorithm) is not defined))
$(if $($(_rollback_index)),,$(error $(_rollback_index) is not defined))
$(if $($(_rollback_index_location)),,$(error $(_rollback_index_location) is not defined))

# Set INTERNAL_AVB_(PART)_SIGNING_ARGS
$(eval _signing_args := INTERNAL_AVB_$(PART)_SIGNING_ARGS)
$(eval $(_signing_args) := \
    --algorithm $($(_signing_algorithm)) --key $($(_key_path)))

$(eval INTERNAL_AVB_MAKE_VBMETA_IMAGE_ARGS += \
    --chain_partition $(part):$($(_rollback_index_location)):$(AVB_CHAIN_KEY_DIR)/$(part).avbpubkey)

# Set rollback_index via footer args
$(eval _footer_args := $(PART)_FOOTER_ARGS)
$(eval $($(_footer_args)) += --rollback_index $($(_rollback_index)))
endef

ifdef INSTALLED_BOOTIMAGE_TARGET
ifdef BOARD_AVB_BOOT_KEY_PATH
$(eval $(call check-and-set-avb-chain-args,BOOT))
else
INTERNAL_AVB_MAKE_VBMETA_IMAGE_ARGS += \
    --include_descriptors_from_image $(INSTALLED_BOOTIMAGE_TARGET)
endif
endif

ifdef BOARD_AVB_SYSTEM_KEY_PATH
$(eval $(call check-and-set-avb-chain-args,SYSTEM))
else
INTERNAL_AVB_MAKE_VBMETA_IMAGE_ARGS += \
    --include_descriptors_from_image $(INSTALLED_SYSTEMIMAGE)
endif

ifdef INSTALLED_VENDORIMAGE_TARGET
ifdef BOARD_AVB_VENDOR_KEY_PATH
$(eval $(call check-and-set-avb-chain-args,VENDOR))
else
INTERNAL_AVB_MAKE_VBMETA_IMAGE_ARGS += \
    --include_descriptors_from_image $(INSTALLED_VENDORIMAGE_TARGET)
endif
endif

ifdef INSTALLED_PRODUCTIMAGE_TARGET
ifdef BOARD_AVB_PRODUCT_KEY_PATH
$(eval $(call check-and-set-avb-chain-args,PRODUCT))
else
INTERNAL_AVB_MAKE_VBMETA_IMAGE_ARGS += \
    --include_descriptors_from_image $(INSTALLED_PRODUCTIMAGE_TARGET)
endif
endif

ifdef INSTALLED_DTBOIMAGE_TARGET
ifdef BOARD_AVB_DTBO_KEY_PATH
$(eval $(call check-and-set-avb-chain-args,DTBO))
else
INTERNAL_AVB_MAKE_VBMETA_IMAGE_ARGS += \
    --include_descriptors_from_image $(INSTALLED_DTBOIMAGE_TARGET)
endif
endif

ifdef INSTALLED_RECOVERYIMAGE_TARGET
ifdef BOARD_AVB_RECOVERY_KEY_PATH
$(eval $(call check-and-set-avb-chain-args,RECOVERY))
else
INTERNAL_AVB_MAKE_VBMETA_IMAGE_ARGS += \
    --include_descriptors_from_image $(INSTALLED_RECOVERYIMAGE_TARGET)
endif
endif

BOARD_AVB_MAKE_VBMETA_IMAGE_ARGS += --padding_size 4096

# Add kernel cmdline descriptor for kernel to mount system.img as root with
# dm-verity. This works when system.img is either chained or not-chained:
# - chained: The --setup_as_rootfs_from_kernel option will add dm-verity kernel
#   cmdline descriptor to system.img
# - not-chained: The --include_descriptors_from_image option for make_vbmeta_image
#   will include the kernel cmdline descriptor from system.img into vbmeta.img
ifeq ($(BOARD_BUILD_SYSTEM_ROOT_IMAGE),true)
BOARD_AVB_SYSTEM_ADD_HASHTREE_FOOTER_ARGS += --setup_as_rootfs_from_kernel
endif

ifdef BOARD_AVB_ROLLBACK_INDEX
BOARD_AVB_MAKE_VBMETA_IMAGE_ARGS += --rollback_index $(BOARD_AVB_ROLLBACK_INDEX)
endif

# $(1): the directory to extract public keys to
define extract-avb-chain-public-keys
  $(if $(BOARD_AVB_BOOT_KEY_PATH),\
    $(hide) $(AVBTOOL) extract_public_key --key $(BOARD_AVB_BOOT_KEY_PATH) \
      --output $(1)/boot.avbpubkey)
  $(if $(BOARD_AVB_SYSTEM_KEY_PATH),\
    $(hide) $(AVBTOOL) extract_public_key --key $(BOARD_AVB_SYSTEM_KEY_PATH) \
      --output $(1)/system.avbpubkey)
  $(if $(BOARD_AVB_VENDOR_KEY_PATH),\
    $(hide) $(AVBTOOL) extract_public_key --key $(BOARD_AVB_VENDOR_KEY_PATH) \
      --output $(1)/vendor.avbpubkey)
  $(if $(BOARD_AVB_PRODUCT_KEY_PATH),\
    $(hide) $(AVBTOOL) extract_public_key --key $(BOARD_AVB_PRODUCT_KEY_PATH) \
      --output $(1)/product.avbpubkey)
  $(if $(BOARD_AVB_DTBO_KEY_PATH),\
    $(hide) $(AVBTOOL) extract_public_key --key $(BOARD_AVB_DTBO_KEY_PATH) \
      --output $(1)/dtbo.avbpubkey)
  $(if $(BOARD_AVB_RECOVERY_KEY_PATH),\
    $(hide) $(AVBTOOL) extract_public_key --key $(BOARD_AVB_RECOVERY_KEY_PATH) \
      --output $(1)/recovery.avbpubkey)
endef

define build-vbmetaimage-target
  $(call pretty,"Target vbmeta image: $(INSTALLED_VBMETAIMAGE_TARGET)")
  $(hide) mkdir -p $(AVB_CHAIN_KEY_DIR)
  $(call extract-avb-chain-public-keys, $(AVB_CHAIN_KEY_DIR))
  $(hide) $(AVBTOOL) make_vbmeta_image \
    $(INTERNAL_AVB_MAKE_VBMETA_IMAGE_ARGS) \
    $(INTERNAL_AVB_SIGNING_ARGS) \
    $(BOARD_AVB_MAKE_VBMETA_IMAGE_ARGS) \
    --output $@
  $(hide) rm -rf $(AVB_CHAIN_KEY_DIR)
endef

INSTALLED_VBMETAIMAGE_TARGET := $(BUILT_VBMETAIMAGE_TARGET)
$(INSTALLED_VBMETAIMAGE_TARGET): \
		$(AVBTOOL) \
		$(INSTALLED_BOOTIMAGE_TARGET) \
		$(INSTALLED_SYSTEMIMAGE) \
		$(INSTALLED_VENDORIMAGE_TARGET) \
		$(INSTALLED_PRODUCTIMAGE_TARGET) \
		$(INSTALLED_DTBOIMAGE_TARGET) \
		$(INSTALLED_RECOVERYIMAGE_TARGET) \
		$(BOARD_AVB_KEY_PATH)
	$(build-vbmetaimage-target)

.PHONY: vbmetaimage-nodeps
vbmetaimage-nodeps:
	$(build-vbmetaimage-target)

endif # BOARD_AVB_ENABLE

# -----------------------------------------------------------------
# super partition image

# (1): list of items like "system", "vendor", "product", "product_services"
# return: map each item to the corresponding image target.
# system => $(BUILT_SYSTEMIMAGE), vendor => $(INSTALLED_VENDORIMAGE_TARGET), etc.
define image-for-partitions
$(foreach item,$(1),$(or $(strip $(foreach mapping,
            system:$(BUILT_SYSTEMIMAGE)
            product_services:$(INSTALLED_PRODUCT_SERVICESIMAGE_TARGET),
        $(if $(filter $(call word-colon,1,$(mapping)),$(item)),
            $(patsubst $(call word-colon,1,$(mapping)),$(call word-colon,2,$(mapping)),$(item))))),
    $(INSTALLED_$(call to-upper,$(item)IMAGE_TARGET))))
endef

# (1): list of items like "system", "vendor", "product", "product_services"
# return: map each item into a command ( wrapped in $$() ) that reads the size
define read-size-of-partitions
$(foreach p,$(1),$(call read-image-prop-dictionary,$($(p)image_intermediates)/generated_$(p)_image_info.txt,$(p)_size))
endef

ifeq (true,$(PRODUCT_BUILD_SUPER_PARTITION))

# BOARD_SUPER_PARTITION_SIZE must be defined to build super image.
ifdef BOARD_SUPER_PARTITION_SIZE

INSTALLED_SUPERIMAGE_TARGET := $(PRODUCT_OUT)/super.img
$(INSTALLED_SUPERIMAGE_TARGET): $(call image-for-partitions,$(BOARD_SUPER_PARTITION_PARTITION_LIST))

# For A/B devices, super partition always contains sub-partitions in the _a slot, because this
# image should only be used for bootstrapping / initializing the device. When flashing the image,
# bootloader fastboot should always mark _a slot as bootable.
ifeq ($(AB_OTA_UPDATER),true)
$(INSTALLED_SUPERIMAGE_TARGET): PRIVATE_PARTITION_SUFFIX=_a
$(INSTALLED_SUPERIMAGE_TARGET): PRIVATE_METADATA_SLOTS=2
else
$(INSTALLED_SUPERIMAGE_TARGET): PRIVATE_METADATA_SLOTS=1
endif # AB_OTA_UPDATER


$(INSTALLED_SUPERIMAGE_TARGET): $(HOST_OUT_EXECUTABLES)/lpmake
	$< \
		--sparse \
		--metadata-size 65536 \
		--metadata-slots $(PRIVATE_METADATA_SLOTS) \
		--device-size $(BOARD_SUPER_PARTITION_SIZE) \
		--output $@ \
		$(foreach name,$(BOARD_SUPER_PARTITION_PARTITION_LIST), \
			--partition $(name)$(PRIVATE_PARTITION_SUFFIX):$$($(UUIDGEN) $(name)$(PRIVATE_PARTITION_SUFFIX)):readonly:$(call read-size-of-partitions,$(name)) \
			--image $(name)$(PRIVATE_PARTITION_SUFFIX)=$(call image-for-partitions,$(name)))

$(call dist-for-goals,dist_files,$(INSTALLED_SUPERIMAGE_TARGET))

endif # BOARD_SUPER_PARTITION_SIZE
endif # PRODUCT_BUILD_SUPER_PARTITION

# -----------------------------------------------------------------
# Check image sizes <= size of super partition

ifeq (,$(TARGET_BUILD_APPS))
# Do not check for apps-only build

ifeq (true,$(PRODUCT_BUILD_SUPER_PARTITION))
ifdef BOARD_SUPER_PARTITION_SIZE
ifdef BOARD_SUPER_PARTITION_PARTITION_LIST

droid_targets: check_android_partition_sizes

.PHONY: check_android_partition_sizes

# BOARD_SUPER_PARTITION_PARTITION_LIST: a list of the following tokens
valid_super_partition_list := system vendor product productservices
ifneq (,$(filter-out $(valid_super_partition_list),$(BOARD_SUPER_PARTITION_PARTITION_LIST)))
$(error BOARD_SUPER_PARTITION_PARTITION_LIST contains invalid partition name. \
        Valid names are $(valid_super_partition_list).)
endif
valid_super_partition_list :=

# Add image dependencies so that generated_*_image_info.txt are written before checking.
check_android_partition_sizes: $(call image-for-partitions,$(BOARD_SUPER_PARTITION_PARTITION_LIST))

check_android_partition_sizes:
	partition_size_list="$(call read-size-of-partitions,$(BOARD_SUPER_PARTITION_PARTITION_LIST))"; \
	sum_sizes_expr=$$(sed -e 's/ /+/g' <<< "$${partition_size_list}"); \
	if [ $$(( $${sum_sizes_expr} )) -gt $(BOARD_SUPER_PARTITION_SIZE) ]; then \
		echo 'The sum of sizes of all logical partitions is larger than BOARD_SUPER_PARTITION_SIZE.'; \
		echo $${sum_sizes_expr} '==' $$(( $${sum_sizes_expr} )) '>' $(BOARD_SUPER_PARTITION_SIZE); \
		exit 1; \
	else \
		echo 'The sum of sizes of all logical partitions is within BOARD_SUPER_PARTITION_SIZE:' \
		    $${sum_sizes_expr} '==' $$(( $${sum_sizes_expr} )) '<=' $(BOARD_SUPER_PARTITION_SIZE); \
	fi

endif # BOARD_SUPER_PARTITION_PARTITION_LIST
endif # BOARD_SUPER_PARTITION_SIZE
endif # PRODUCT_BUILD_SUPER_PARTITION

endif # TARGET_BUILD_APPS

# -----------------------------------------------------------------
# bring in the installer image generation defines if necessary
ifeq ($(TARGET_USE_DISKINSTALLER),true)
include bootable/diskinstaller/config.mk
endif

# -----------------------------------------------------------------
# host tools needed to build dist and OTA packages

<<<<<<< HEAD
build_ota_package := true
ifeq ($(TARGET_SKIP_OTA_PACKAGE),true)
build_ota_package := false
endif
ifneq ($(strip $(SANITIZE_TARGET)),)
build_ota_package := false
endif
ifeq ($(TARGET_PRODUCT),sdk)
build_ota_package := false
endif
ifneq ($(filter generic%,$(TARGET_DEVICE)),)
build_ota_package := false
endif
ifeq ($(TARGET_NO_KERNEL),true)
build_ota_package := false
endif
ifeq ($(recovery_fstab),)
build_ota_package := false
endif
ifeq ($(TARGET_BUILD_PDK),true)
build_ota_package := false
=======
ifeq ($(BUILD_OS),darwin)
  build_ota_package := false
  build_otatools_package := false
else
  # set build_ota_package, and allow opt-out below
  build_ota_package := true
  ifeq ($(TARGET_SKIP_OTA_PACKAGE),true)
    build_ota_package := false
  endif
  ifneq ($(strip $(SANITIZE_TARGET)),)
    build_ota_package := false
  endif
  ifeq ($(TARGET_PRODUCT),sdk)
    build_ota_package := false
  endif
  ifneq ($(filter generic%,$(TARGET_DEVICE)),)
    build_ota_package := false
  endif
  ifeq ($(TARGET_NO_KERNEL),true)
    build_ota_package := false
  endif
  ifeq ($(recovery_fstab),)
    build_ota_package := false
  endif
  ifeq ($(TARGET_BUILD_PDK),true)
    build_ota_package := false
  endif

  # set build_otatools_package, and allow opt-out below
  build_otatools_package := true
  ifeq ($(TARGET_SKIP_OTATOOLS_PACKAGE),true)
    build_otatools_package := false
  endif
>>>>>>> 05359c42
endif
ifeq ($(TARGET_FORCE_OTA_PACKAGE),true)
build_ota_package := true
endif

ifeq ($(build_otatools_package),true)
OTATOOLS :=  $(HOST_OUT_EXECUTABLES)/minigzip \
  $(HOST_OUT_EXECUTABLES)/aapt \
  $(HOST_OUT_EXECUTABLES)/adb \
  $(HOST_OUT_EXECUTABLES)/checkvintf \
  $(HOST_OUT_EXECUTABLES)/mkbootfs \
  $(HOST_OUT_EXECUTABLES)/mkbootimg \
  $(HOST_OUT_EXECUTABLES)/fs_config \
  $(HOST_OUT_EXECUTABLES)/zipalign \
  $(HOST_OUT_EXECUTABLES)/bsdiff \
  $(HOST_OUT_EXECUTABLES)/imgdiff \
  $(HOST_OUT_JAVA_LIBRARIES)/dumpkey.jar \
  $(HOST_OUT_JAVA_LIBRARIES)/signapk.jar \
  $(HOST_OUT_JAVA_LIBRARIES)/BootSignature.jar \
  $(HOST_OUT_JAVA_LIBRARIES)/VeritySigner.jar \
  $(HOST_OUT_EXECUTABLES)/mke2fs \
  $(HOST_OUT_EXECUTABLES)/mkuserimg_mke2fs.sh \
  $(HOST_OUT_EXECUTABLES)/e2fsdroid \
  $(HOST_OUT_EXECUTABLES)/mksquashfsimage.sh \
  $(HOST_OUT_EXECUTABLES)/mksquashfs \
  $(HOST_OUT_EXECUTABLES)/mkf2fsuserimg.sh \
  $(HOST_OUT_EXECUTABLES)/make_f2fs \
  $(HOST_OUT_EXECUTABLES)/sload_f2fs \
  $(HOST_OUT_EXECUTABLES)/simg2img \
  $(HOST_OUT_EXECUTABLES)/e2fsck \
  $(HOST_OUT_EXECUTABLES)/build_verity_tree \
  $(HOST_OUT_EXECUTABLES)/generate_verity_key \
  $(HOST_OUT_EXECUTABLES)/verity_signer \
  $(HOST_OUT_EXECUTABLES)/verity_verifier \
  $(HOST_OUT_EXECUTABLES)/append2simg \
  $(HOST_OUT_EXECUTABLES)/img2simg \
  $(HOST_OUT_EXECUTABLES)/boot_signer \
  $(HOST_OUT_EXECUTABLES)/fec \
  $(HOST_OUT_EXECUTABLES)/brillo_update_payload \
  $(HOST_OUT_EXECUTABLES)/lib/shflags/shflags \
  $(HOST_OUT_EXECUTABLES)/delta_generator \
  $(AVBTOOL) \
  $(BLK_ALLOC_TO_BASE_FS) \
  $(BROTLI)

ifeq (true,$(PRODUCTS.$(INTERNAL_PRODUCT).PRODUCT_SUPPORTS_VBOOT))
OTATOOLS += \
  $(FUTILITY) \
  $(VBOOT_SIGNER)
endif

# Shared libraries.
OTATOOLS += \
  $(HOST_LIBRARY_PATH)/libc++$(HOST_SHLIB_SUFFIX) \
  $(HOST_LIBRARY_PATH)/liblog$(HOST_SHLIB_SUFFIX) \
  $(HOST_LIBRARY_PATH)/libcutils$(HOST_SHLIB_SUFFIX) \
  $(HOST_LIBRARY_PATH)/libselinux$(HOST_SHLIB_SUFFIX) \
  $(HOST_LIBRARY_PATH)/libcrypto_utils$(HOST_SHLIB_SUFFIX) \
  $(HOST_LIBRARY_PATH)/libcrypto-host$(HOST_SHLIB_SUFFIX) \
  $(HOST_LIBRARY_PATH)/libext2fs-host$(HOST_SHLIB_SUFFIX) \
  $(HOST_LIBRARY_PATH)/libext2_blkid-host$(HOST_SHLIB_SUFFIX) \
  $(HOST_LIBRARY_PATH)/libext2_com_err-host$(HOST_SHLIB_SUFFIX) \
  $(HOST_LIBRARY_PATH)/libext2_e2p-host$(HOST_SHLIB_SUFFIX) \
  $(HOST_LIBRARY_PATH)/libext2_misc$(HOST_SHLIB_SUFFIX) \
  $(HOST_LIBRARY_PATH)/libext2_profile-host$(HOST_SHLIB_SUFFIX) \
  $(HOST_LIBRARY_PATH)/libext2_quota-host$(HOST_SHLIB_SUFFIX) \
  $(HOST_LIBRARY_PATH)/libext2_uuid-host$(HOST_SHLIB_SUFFIX) \
  $(HOST_LIBRARY_PATH)/libconscrypt_openjdk_jni$(HOST_SHLIB_SUFFIX) \
  $(HOST_LIBRARY_PATH)/libbrillo$(HOST_SHLIB_SUFFIX) \
  $(HOST_LIBRARY_PATH)/libbrillo-stream$(HOST_SHLIB_SUFFIX) \
  $(HOST_LIBRARY_PATH)/libchrome$(HOST_SHLIB_SUFFIX) \
  $(HOST_LIBRARY_PATH)/libcurl-host$(HOST_SHLIB_SUFFIX) \
  $(HOST_LIBRARY_PATH)/libevent-host$(HOST_SHLIB_SUFFIX) \
  $(HOST_LIBRARY_PATH)/libprotobuf-cpp-lite$(HOST_SHLIB_SUFFIX) \
  $(HOST_LIBRARY_PATH)/libssl-host$(HOST_SHLIB_SUFFIX) \
  $(HOST_LIBRARY_PATH)/libz-host$(HOST_SHLIB_SUFFIX) \
  $(HOST_LIBRARY_PATH)/libsparse-host$(HOST_SHLIB_SUFFIX) \
  $(HOST_LIBRARY_PATH)/libbase$(HOST_SHLIB_SUFFIX) \
  $(HOST_LIBRARY_PATH)/libpcre2$(HOST_SHLIB_SUFFIX) \
  $(HOST_LIBRARY_PATH)/libbrotli$(HOST_SHLIB_SUFFIX)


.PHONY: otatools
otatools: $(OTATOOLS)

BUILT_OTATOOLS_PACKAGE := $(PRODUCT_OUT)/otatools.zip
$(BUILT_OTATOOLS_PACKAGE): zip_root := $(call intermediates-dir-for,PACKAGING,otatools)/otatools

OTATOOLS_DEPS := \
  system/extras/verity/build_verity_metadata.py \
  system/extras/ext4_utils/mke2fs.conf \
  $(sort $(shell find external/avb/test/data -type f -name "testkey_*.pem" -o \
      -name "atx_metadata.bin")) \
  $(sort $(shell find system/update_engine/scripts -name \*.pyc -prune -o -type f -print)) \
  $(sort $(shell find build/target/product/security -type f -name \*.x509.pem -o -name \*.pk8 -o \
      -name verity_key)) \
  $(sort $(shell find device $(wildcard vendor) -type f -name \*.pk8 -o -name verifiedboot\* -o \
      -name \*.x509.pem -o -name oem\*.prop))

OTATOOLS_RELEASETOOLS := \
  $(sort $(shell find build/make/tools/releasetools -name \*.pyc -prune -o -type f))

ifeq (true,$(PRODUCTS.$(INTERNAL_PRODUCT).PRODUCT_SUPPORTS_VBOOT))
OTATOOLS_DEPS += \
  $(sort $(shell find external/vboot_reference/tests/devkeys -type f))
endif

$(BUILT_OTATOOLS_PACKAGE): $(OTATOOLS) $(OTATOOLS_DEPS) $(OTATOOLS_RELEASETOOLS) | $(ACP)
	@echo "Package OTA tools: $@"
	$(hide) rm -rf $@ $(zip_root)
	$(hide) mkdir -p $(dir $@) $(zip_root)/bin $(zip_root)/framework $(zip_root)/releasetools
	$(call copy-files-with-structure,$(OTATOOLS),$(HOST_OUT)/,$(zip_root))
	$(hide) $(ACP) -r -d -p build/make/tools/releasetools/* $(zip_root)/releasetools
	$(hide) rm -rf $@ $(zip_root)/releasetools/*.pyc
	$(hide) (cd $(zip_root) && zip -qryX $(abspath $@) *)
	$(hide) echo $(OTATOOLS_DEPS) | xargs zip -qryX $(abspath $@)>/dev/null || true

.PHONY: otatools-package
otatools-package: $(BUILT_OTATOOLS_PACKAGE)

endif # build_otatools_package

# -----------------------------------------------------------------
# A zip of the directories that map to the target filesystem.
# This zip can be used to create an OTA package or filesystem image
# as a post-build step.
#
name := $(TARGET_PRODUCT)
ifeq ($(TARGET_BUILD_TYPE),debug)
  name := $(name)_debug
endif
name := $(name)-target_files-$(FILE_NAME_TAG)

intermediates := $(call intermediates-dir-for,PACKAGING,target_files)
BUILT_TARGET_FILES_PACKAGE := $(intermediates)/$(name).zip
$(BUILT_TARGET_FILES_PACKAGE): intermediates := $(intermediates)
$(BUILT_TARGET_FILES_PACKAGE): \
		zip_root := $(intermediates)/$(name)

# $(1): Directory to copy
# $(2): Location to copy it to
# The "ls -A" is to prevent "acp s/* d" from failing if s is empty.
define package_files-copy-root
  if [ -d "$(strip $(1))" -a "$$(ls -A $(1))" ]; then \
    mkdir -p $(2) && \
    $(ACP) -rd $(strip $(1))/* $(2); \
  fi
endef

built_ota_tools :=

# We can't build static executables when SANITIZE_TARGET=address
ifeq ($(strip $(SANITIZE_TARGET)),)
built_ota_tools += \
    $(call intermediates-dir-for,EXECUTABLES,updater,,,$(TARGET_PREFER_32_BIT))/updater
endif

$(BUILT_TARGET_FILES_PACKAGE): PRIVATE_OTA_TOOLS := $(built_ota_tools)

$(BUILT_TARGET_FILES_PACKAGE): PRIVATE_RECOVERY_API_VERSION := $(RECOVERY_API_VERSION)
$(BUILT_TARGET_FILES_PACKAGE): PRIVATE_RECOVERY_FSTAB_VERSION := $(RECOVERY_FSTAB_VERSION)

ifeq ($(TARGET_RELEASETOOLS_EXTENSIONS),)
# default to common dir for device vendor
tool_extensions := $(TARGET_DEVICE_DIR)/../common
else
tool_extensions := $(TARGET_RELEASETOOLS_EXTENSIONS)
endif
tool_extension := $(wildcard $(tool_extensions)/releasetools.py)
$(BUILT_TARGET_FILES_PACKAGE): PRIVATE_TOOL_EXTENSIONS := $(tool_extensions)
$(BUILT_TARGET_FILES_PACKAGE): PRIVATE_TOOL_EXTENSION := $(tool_extension)

ifeq ($(AB_OTA_UPDATER),true)
updater_dep := system/update_engine/update_engine.conf
else
# Build OTA tools if not using the AB Updater.
updater_dep := $(built_ota_tools)
endif
$(BUILT_TARGET_FILES_PACKAGE): $(updater_dep)

# If we are using recovery as boot, output recovery files to BOOT/.
ifeq ($(BOARD_USES_RECOVERY_AS_BOOT),true)
$(BUILT_TARGET_FILES_PACKAGE): PRIVATE_RECOVERY_OUT := BOOT
else
$(BUILT_TARGET_FILES_PACKAGE): PRIVATE_RECOVERY_OUT := RECOVERY
endif

ifeq ($(AB_OTA_UPDATER),true)
  ifdef BRILLO_VENDOR_PARTITIONS
    $(BUILT_TARGET_FILES_PACKAGE): $(foreach p,$(BRILLO_VENDOR_PARTITIONS),\
                                     $(call word-colon,1,$(p))/$(call word-colon,2,$(p)))
  endif
  ifdef OSRELEASED_DIRECTORY
    $(BUILT_TARGET_FILES_PACKAGE): $(TARGET_OUT_OEM)/$(OSRELEASED_DIRECTORY)/product_id
    $(BUILT_TARGET_FILES_PACKAGE): $(TARGET_OUT_OEM)/$(OSRELEASED_DIRECTORY)/product_version
    $(BUILT_TARGET_FILES_PACKAGE): $(TARGET_OUT_ETC)/$(OSRELEASED_DIRECTORY)/system_version
  endif
endif

# Run fs_config while creating the target files package
# $1: root directory
# $2: add prefix
define fs_config
(cd $(1); find . -type d | sed 's,$$,/,'; find . \! -type d) | cut -c 3- | sort | sed 's,^,$(2),' | $(HOST_OUT_EXECUTABLES)/fs_config -C -D $(TARGET_OUT) -S $(SELINUX_FC) -R "$(2)"
endef

# Depending on the various images guarantees that the underlying
# directories are up-to-date.
$(BUILT_TARGET_FILES_PACKAGE): \
		$(INSTALLED_RAMDISK_TARGET) \
		$(INSTALLED_BOOTIMAGE_TARGET) \
		$(INSTALLED_RADIOIMAGE_TARGET) \
		$(INSTALLED_RECOVERYIMAGE_TARGET) \
		$(FULL_SYSTEMIMAGE_DEPS) \
		$(INSTALLED_USERDATAIMAGE_TARGET) \
		$(INSTALLED_CACHEIMAGE_TARGET) \
		$(INSTALLED_VENDORIMAGE_TARGET) \
		$(INSTALLED_PRODUCTIMAGE_TARGET) \
		$(INSTALLED_VBMETAIMAGE_TARGET) \
		$(INSTALLED_DTBOIMAGE_TARGET) \
		$(INTERNAL_SYSTEMOTHERIMAGE_FILES) \
		$(INSTALLED_ANDROID_INFO_TXT_TARGET) \
		$(INSTALLED_KERNEL_TARGET) \
		$(INSTALLED_2NDBOOTLOADER_TARGET) \
		$(PRODUCTS.$(INTERNAL_PRODUCT).PRODUCT_SYSTEM_BASE_FS_PATH) \
		$(PRODUCTS.$(INTERNAL_PRODUCT).PRODUCT_VENDOR_BASE_FS_PATH) \
		$(PRODUCTS.$(INTERNAL_PRODUCT).PRODUCT_PRODUCT_BASE_FS_PATH) \
		$(SELINUX_FC) \
		$(APKCERTS_FILE) \
		$(SOONG_ZIP) \
		$(HOST_OUT_EXECUTABLES)/fs_config \
		$(HOST_OUT_EXECUTABLES)/imgdiff \
		$(HOST_OUT_EXECUTABLES)/bsdiff \
		$(BUILD_IMAGE_SRCS) \
		$(BUILT_VENDOR_MANIFEST) \
		$(BUILT_VENDOR_MATRIX) \
		| $(ACP)
	@echo "Package target files: $@"
	$(call create-system-vendor-symlink)
	$(call create-system-product-symlink)
	$(hide) rm -rf $@ $@.list $(zip_root)
	$(hide) mkdir -p $(dir $@) $(zip_root)
ifneq (,$(INSTALLED_RECOVERYIMAGE_TARGET)$(filter true,$(BOARD_USES_RECOVERY_AS_BOOT)))
	@# Components of the recovery image
	$(hide) mkdir -p $(zip_root)/$(PRIVATE_RECOVERY_OUT)
	$(hide) $(call package_files-copy-root, \
		$(TARGET_RECOVERY_ROOT_OUT),$(zip_root)/$(PRIVATE_RECOVERY_OUT)/RAMDISK)
	@# OTA install helpers
	$(hide) $(call package_files-copy-root, \
		$(PRODUCT_OUT)/install,$(zip_root)/INSTALL)
ifdef INSTALLED_KERNEL_TARGET
	$(hide) cp $(INSTALLED_KERNEL_TARGET) $(zip_root)/$(PRIVATE_RECOVERY_OUT)/kernel
endif
ifdef INSTALLED_2NDBOOTLOADER_TARGET
	$(hide) cp $(INSTALLED_2NDBOOTLOADER_TARGET) $(zip_root)/$(PRIVATE_RECOVERY_OUT)/second
endif
ifdef BOARD_INCLUDE_RECOVERY_DTBO
	$(hide) cp $(INSTALLED_DTBOIMAGE_TARGET) $(zip_root)/$(PRIVATE_RECOVERY_OUT)/recovery_dtbo
endif
ifdef INTERNAL_KERNEL_CMDLINE
	$(hide) echo "$(INTERNAL_KERNEL_CMDLINE)" > $(zip_root)/$(PRIVATE_RECOVERY_OUT)/cmdline
endif
ifdef BOARD_KERNEL_BASE
	$(hide) echo "$(BOARD_KERNEL_BASE)" > $(zip_root)/$(PRIVATE_RECOVERY_OUT)/base
endif
ifdef BOARD_KERNEL_PAGESIZE
	$(hide) echo "$(BOARD_KERNEL_PAGESIZE)" > $(zip_root)/$(PRIVATE_RECOVERY_OUT)/pagesize
endif
ifdef BOARD_KERNEL_TAGS_ADDR
	$(hide) echo "$(BOARD_KERNEL_TAGS_ADDR)" > $(zip_root)/$(PRIVATE_RECOVERY_OUT)/tagsaddr
endif
ifdef BOARD_RAMDISK_OFFSET
	$(hide) echo "$(BOARD_RAMDISK_OFFSET)" > $(zip_root)/$(PRIVATE_RECOVERY_OUT)/ramdisk_offset
endif
ifeq ($(strip $(BOARD_KERNEL_SEPARATED_DT)),true)
	$(hide) $(ACP) $(INSTALLED_DTIMAGE_TARGET) $(zip_root)/$(PRIVATE_RECOVERY_OUT)/dt
endif
endif # INSTALLED_RECOVERYIMAGE_TARGET defined or BOARD_USES_RECOVERY_AS_BOOT is true
	@# Components of the boot image
	$(hide) mkdir -p $(zip_root)/BOOT
ifeq ($(BOARD_BUILD_SYSTEM_ROOT_IMAGE),true)
	$(hide) mkdir -p $(zip_root)/ROOT
	$(hide) $(call package_files-copy-root, \
		$(TARGET_ROOT_OUT),$(zip_root)/ROOT)
else
	$(hide) $(call package_files-copy-root, \
		$(TARGET_ROOT_OUT),$(zip_root)/BOOT/RAMDISK)
endif
	@# If we are using recovery as boot, this is already done when processing recovery.
ifneq ($(BOARD_USES_RECOVERY_AS_BOOT),true)
ifdef INSTALLED_KERNEL_TARGET
	$(hide) cp $(INSTALLED_KERNEL_TARGET) $(zip_root)/BOOT/kernel
endif
ifdef INSTALLED_2NDBOOTLOADER_TARGET
	$(hide) cp $(INSTALLED_2NDBOOTLOADER_TARGET) $(zip_root)/BOOT/second
endif
ifdef INTERNAL_KERNEL_CMDLINE
	$(hide) echo "$(INTERNAL_KERNEL_CMDLINE)" > $(zip_root)/BOOT/cmdline
endif
ifdef BOARD_KERNEL_BASE
	$(hide) echo "$(BOARD_KERNEL_BASE)" > $(zip_root)/BOOT/base
endif
ifdef BOARD_KERNEL_PAGESIZE
	$(hide) echo "$(BOARD_KERNEL_PAGESIZE)" > $(zip_root)/BOOT/pagesize
endif
ifdef BOARD_KERNEL_TAGS_ADDR
	$(hide) echo "$(BOARD_KERNEL_TAGS_ADDR)" > $(zip_root)/BOOT/tagsaddr
endif
ifdef BOARD_RAMDISK_OFFSET
	$(hide) echo "$(BOARD_RAMDISK_OFFSET)" > $(zip_root)/BOOT/ramdisk_offset
endif

ifeq ($(strip $(BOARD_KERNEL_SEPARATED_DT)),true)
	$(hide) $(ACP) $(INSTALLED_DTIMAGE_TARGET) $(zip_root)/BOOT/dt
endif
endif # BOARD_USES_RECOVERY_AS_BOOT
	$(hide) $(foreach t,$(INSTALLED_RADIOIMAGE_TARGET),\
	            mkdir -p $(zip_root)/RADIO; \
	            cp $(t) $(zip_root)/RADIO/$(notdir $(t));)
	@# Contents of the system image
	$(hide) $(call package_files-copy-root, \
		$(SYSTEMIMAGE_SOURCE_DIR),$(zip_root)/SYSTEM)
	@# Contents of the data image
	$(hide) $(call package_files-copy-root, \
		$(TARGET_OUT_DATA),$(zip_root)/DATA)
ifdef BOARD_CUSTOM_BOOTIMG
	@# Prebuilt boot images
	$(hide) mkdir -p $(zip_root)/BOOTABLE_IMAGES
	$(hide) $(ACP) $(INSTALLED_BOOTIMAGE_TARGET) $(zip_root)/BOOTABLE_IMAGES/
	$(hide) $(ACP) $(INSTALLED_RECOVERYIMAGE_TARGET) $(zip_root)/BOOTABLE_IMAGES/
endif
ifdef BOARD_VENDORIMAGE_FILE_SYSTEM_TYPE
	@# Contents of the vendor image
	$(hide) $(call package_files-copy-root, \
		$(TARGET_OUT_VENDOR),$(zip_root)/VENDOR)
endif
ifdef BOARD_PRODUCTIMAGE_FILE_SYSTEM_TYPE
	@# Contents of the product image
	$(hide) $(call package_files-copy-root, \
		$(TARGET_OUT_PRODUCT),$(zip_root)/PRODUCT)
endif
ifdef INSTALLED_SYSTEMOTHERIMAGE_TARGET
	@# Contents of the system_other image
	$(hide) $(call package_files-copy-root, \
		$(TARGET_OUT_SYSTEM_OTHER),$(zip_root)/SYSTEM_OTHER)
endif
	@# Extra contents of the OTA package
	$(hide) mkdir -p $(zip_root)/OTA
	$(hide) cp $(INSTALLED_ANDROID_INFO_TXT_TARGET) $(zip_root)/OTA/
ifneq ($(AB_OTA_UPDATER),true)
ifneq ($(built_ota_tools),)
	$(hide) mkdir -p $(zip_root)/OTA/bin
	$(hide) cp $(PRIVATE_OTA_TOOLS) $(zip_root)/OTA/bin/
endif
endif
	@# Files that do not end up in any images, but are necessary to
	@# build them.
	$(hide) mkdir -p $(zip_root)/META
	$(hide) cp $(APKCERTS_FILE) $(zip_root)/META/apkcerts.txt
ifneq ($(tool_extension),)
	$(hide) cp $(PRIVATE_TOOL_EXTENSION) $(zip_root)/META/
endif
	$(hide) echo "$(PRODUCT_OTA_PUBLIC_KEYS)" > $(zip_root)/META/otakeys.txt
	$(hide) cp $(SELINUX_FC) $(zip_root)/META/file_contexts.bin
	$(hide) echo "recovery_api_version=$(PRIVATE_RECOVERY_API_VERSION)" > $(zip_root)/META/misc_info.txt
	$(hide) echo "fstab_version=$(PRIVATE_RECOVERY_FSTAB_VERSION)" >> $(zip_root)/META/misc_info.txt
ifdef BOARD_FLASH_BLOCK_SIZE
	$(hide) echo "blocksize=$(BOARD_FLASH_BLOCK_SIZE)" >> $(zip_root)/META/misc_info.txt
endif
ifdef BOARD_BOOTIMAGE_PARTITION_SIZE
	$(hide) echo "boot_size=$(BOARD_BOOTIMAGE_PARTITION_SIZE)" >> $(zip_root)/META/misc_info.txt
endif
ifeq ($(INSTALLED_RECOVERYIMAGE_TARGET),)
	$(hide) echo "no_recovery=true" >> $(zip_root)/META/misc_info.txt
endif
ifdef BOARD_INCLUDE_RECOVERY_DTBO
	$(hide) echo "include_recovery_dtbo=true" >> $(zip_root)/META/misc_info.txt
endif
ifdef BOARD_RECOVERYIMAGE_PARTITION_SIZE
	$(hide) echo "recovery_size=$(BOARD_RECOVERYIMAGE_PARTITION_SIZE)" >> $(zip_root)/META/misc_info.txt
endif
ifdef TARGET_RECOVERY_FSTYPE_MOUNT_OPTIONS
	@# TARGET_RECOVERY_FSTYPE_MOUNT_OPTIONS can be empty to indicate that nothing but defaults should be used.
	$(hide) echo "recovery_mount_options=$(TARGET_RECOVERY_FSTYPE_MOUNT_OPTIONS)" >> $(zip_root)/META/misc_info.txt
else
	$(hide) echo "recovery_mount_options=$(DEFAULT_TARGET_RECOVERY_FSTYPE_MOUNT_OPTIONS)" >> $(zip_root)/META/misc_info.txt
endif
	$(hide) echo "tool_extensions=$(PRIVATE_TOOL_EXTENSIONS)" >> $(zip_root)/META/misc_info.txt
	$(hide) echo "default_system_dev_certificate=$(DEFAULT_SYSTEM_DEV_CERTIFICATE)" >> $(zip_root)/META/misc_info.txt
ifdef PRODUCT_EXTRA_RECOVERY_KEYS
	$(hide) echo "extra_recovery_keys=$(PRODUCT_EXTRA_RECOVERY_KEYS)" >> $(zip_root)/META/misc_info.txt
endif
	$(hide) echo 'mkbootimg_args=$(BOARD_MKBOOTIMG_ARGS)' >> $(zip_root)/META/misc_info.txt
	$(hide) echo 'mkbootimg_version_args=$(INTERNAL_MKBOOTIMG_VERSION_ARGS)' >> $(zip_root)/META/misc_info.txt
	$(hide) echo "use_set_metadata=1" >> $(zip_root)/META/misc_info.txt
	$(hide) echo "multistage_support=1" >> $(zip_root)/META/misc_info.txt
	$(hide) echo "blockimgdiff_versions=3,4" >> $(zip_root)/META/misc_info.txt
ifneq ($(OEM_THUMBPRINT_PROPERTIES),)
	# OTA scripts are only interested in fingerprint related properties
	$(hide) echo "oem_fingerprint_properties=$(OEM_THUMBPRINT_PROPERTIES)" >> $(zip_root)/META/misc_info.txt
endif
ifneq ($(PRODUCTS.$(INTERNAL_PRODUCT).PRODUCT_SYSTEM_BASE_FS_PATH),)
	$(hide) cp $(PRODUCTS.$(INTERNAL_PRODUCT).PRODUCT_SYSTEM_BASE_FS_PATH) \
	  $(zip_root)/META/$(notdir $(PRODUCTS.$(INTERNAL_PRODUCT).PRODUCT_SYSTEM_BASE_FS_PATH))
endif
ifneq ($(PRODUCTS.$(INTERNAL_PRODUCT).PRODUCT_VENDOR_BASE_FS_PATH),)
	$(hide) cp $(PRODUCTS.$(INTERNAL_PRODUCT).PRODUCT_VENDOR_BASE_FS_PATH) \
	  $(zip_root)/META/$(notdir $(PRODUCTS.$(INTERNAL_PRODUCT).PRODUCT_VENDOR_BASE_FS_PATH))
endif
ifneq ($(PRODUCTS.$(INTERNAL_PRODUCT).PRODUCT_PRODUCT_BASE_FS_PATH),)
	$(hide) cp $(PRODUCTS.$(INTERNAL_PRODUCT).PRODUCT_PRODUCT_BASE_FS_PATH) \
	  $(zip_root)/META/$(notdir $(PRODUCTS.$(INTERNAL_PRODUCT).PRODUCT_PRODUCT_BASE_FS_PATH))
endif
ifneq ($(strip $(SANITIZE_TARGET)),)
	# We need to create userdata.img with real data because the instrumented libraries are in userdata.img.
	$(hide) echo "userdata_img_with_data=true" >> $(zip_root)/META/misc_info.txt
endif
ifeq ($(BOARD_USES_FULL_RECOVERY_IMAGE),true)
	$(hide) echo "full_recovery_image=true" >> $(zip_root)/META/misc_info.txt
endif
ifeq ($(TARGET_NOT_USE_GZIP_RECOVERY_RAMDISK),true)
	$(hide) echo "no_gzip_recovery_ramdisk=true" >> $(zip_root)/META/misc_info.txt
endif
ifeq ($(BOARD_AVB_ENABLE),true)
	$(hide) echo "avb_enable=true" >> $(zip_root)/META/misc_info.txt
	$(hide) echo "avb_vbmeta_key_path=$(BOARD_AVB_KEY_PATH)" >> $(zip_root)/META/misc_info.txt
	$(hide) echo "avb_vbmeta_algorithm=$(BOARD_AVB_ALGORITHM)" >> $(zip_root)/META/misc_info.txt
	$(hide) echo "avb_vbmeta_args=$(BOARD_AVB_MAKE_VBMETA_IMAGE_ARGS)" >> $(zip_root)/META/misc_info.txt
	$(hide) echo "avb_boot_add_hash_footer_args=$(BOARD_AVB_BOOT_ADD_HASH_FOOTER_ARGS)" >> $(zip_root)/META/misc_info.txt
ifdef BOARD_AVB_BOOT_KEY_PATH
	$(hide) echo "avb_boot_key_path=$(BOARD_AVB_BOOT_KEY_PATH)" >> $(zip_root)/META/misc_info.txt
	$(hide) echo "avb_boot_algorithm=$(BOARD_AVB_BOOT_ALGORITHM)" >> $(zip_root)/META/misc_info.txt
	$(hide) echo "avb_boot_rollback_index_location=$(BOARD_AVB_BOOT_ROLLBACK_INDEX_LOCATION)" >> $(zip_root)/META/misc_info.txt
endif # BOARD_AVB_BOOT_KEY_PATH
	$(hide) echo "avb_recovery_add_hash_footer_args=$(BOARD_AVB_RECOVERY_ADD_HASH_FOOTER_ARGS)" >> $(zip_root)/META/misc_info.txt
ifdef BOARD_AVB_RECOVERY_KEY_PATH
	$(hide) echo "avb_recovery_key_path=$(BOARD_AVB_RECOVERY_KEY_PATH)" >> $(zip_root)/META/misc_info.txt
	$(hide) echo "avb_recovery_algorithm=$(BOARD_AVB_RECOVERY_ALGORITHM)" >> $(zip_root)/META/misc_info.txt
	$(hide) echo "avb_recovery_rollback_index_location=$(BOARD_AVB_RECOVERY_ROLLBACK_INDEX_LOCATION)" >> $(zip_root)/META/misc_info.txt
endif # BOARD_AVB_RECOVERY_KEY_PATH
endif # BOARD_AVB_ENABLE
ifdef BOARD_BPT_INPUT_FILES
	$(hide) echo "board_bpt_enable=true" >> $(zip_root)/META/misc_info.txt
	$(hide) echo "board_bpt_make_table_args=$(BOARD_BPT_MAKE_TABLE_ARGS)" >> $(zip_root)/META/misc_info.txt
	$(hide) echo "board_bpt_input_files=$(BOARD_BPT_INPUT_FILES)" >> $(zip_root)/META/misc_info.txt
endif
ifdef BOARD_BPT_DISK_SIZE
	$(hide) echo "board_bpt_disk_size=$(BOARD_BPT_DISK_SIZE)" >> $(zip_root)/META/misc_info.txt
endif
	$(call generate-userimage-prop-dictionary, $(zip_root)/META/misc_info.txt)
ifneq ($(INSTALLED_RECOVERYIMAGE_TARGET),)
	$(hide) PATH=$(foreach p,$(INTERNAL_USERIMAGES_BINARY_PATHS),$(p):)$$PATH MKBOOTIMG=$(MKBOOTIMG) \
	    build/make/tools/releasetools/make_recovery_patch $(zip_root) $(zip_root)
endif
ifeq ($(AB_OTA_UPDATER),true)
	@# When using the A/B updater, include the updater config files in the zip.
	$(hide) cp $(TOPDIR)system/update_engine/update_engine.conf $(zip_root)/META/update_engine_config.txt
	$(hide) for part in $(AB_OTA_PARTITIONS); do \
	  echo "$${part}" >> $(zip_root)/META/ab_partitions.txt; \
	done
	$(hide) for conf in $(AB_OTA_POSTINSTALL_CONFIG); do \
	  echo "$${conf}" >> $(zip_root)/META/postinstall_config.txt; \
	done
	@# Include the build type in META/misc_info.txt so the server can easily differentiate production builds.
	$(hide) echo "build_type=$(TARGET_BUILD_VARIANT)" >> $(zip_root)/META/misc_info.txt
	$(hide) echo "ab_update=true" >> $(zip_root)/META/misc_info.txt
ifdef BRILLO_VENDOR_PARTITIONS
	$(hide) mkdir -p $(zip_root)/VENDOR_IMAGES
	$(hide) for f in $(BRILLO_VENDOR_PARTITIONS); do \
	  pair1="$$(echo $$f | awk -F':' '{print $$1}')"; \
	  pair2="$$(echo $$f | awk -F':' '{print $$2}')"; \
	  src=$${pair1}/$${pair2}; \
	  dest=$(zip_root)/VENDOR_IMAGES/$${pair2}; \
	  mkdir -p $$(dirname "$${dest}"); \
	  cp $${src} $${dest}; \
	done;
endif
ifdef OSRELEASED_DIRECTORY
	$(hide) cp $(TARGET_OUT_OEM)/$(OSRELEASED_DIRECTORY)/product_id $(zip_root)/META/product_id.txt
	$(hide) cp $(TARGET_OUT_OEM)/$(OSRELEASED_DIRECTORY)/product_version $(zip_root)/META/product_version.txt
	$(hide) cp $(TARGET_OUT_ETC)/$(OSRELEASED_DIRECTORY)/system_version $(zip_root)/META/system_version.txt
endif
endif
ifeq ($(BREAKPAD_GENERATE_SYMBOLS),true)
	@# If breakpad symbols have been generated, add them to the zip.
	$(hide) $(ACP) -r $(TARGET_OUT_BREAKPAD) $(zip_root)/BREAKPAD
endif
<<<<<<< HEAD
	$(hide) echo "ota_override_device=$(OTA_SCRIPT_OVERRIDE_DEVICE)" >> $(zip_root)/META/misc_info.txt
# BOARD_BUILD_DISABLED_VBMETAIMAGE is used to build a special vbmeta.img
# that disables AVB verification. The content is fixed and we can just copy
# it to $(zip_root)/IMAGES without passing some info into misc_info.txt for
# regeneration.
ifeq (true,$(BOARD_BUILD_DISABLED_VBMETAIMAGE))
	$(hide) mkdir -p $(zip_root)/IMAGES
	$(hide) cp $(INSTALLED_VBMETAIMAGE_TARGET) $(zip_root)/IMAGES/
endif
=======
>>>>>>> 05359c42
ifdef BOARD_PREBUILT_VENDORIMAGE
	$(hide) mkdir -p $(zip_root)/IMAGES
	$(hide) cp $(INSTALLED_VENDORIMAGE_TARGET) $(zip_root)/IMAGES/
endif
ifdef BOARD_PREBUILT_PRODUCTIMAGE
	$(hide) mkdir -p $(zip_root)/IMAGES
	$(hide) cp $(INSTALLED_PRODUCTIMAGE_TARGET) $(zip_root)/IMAGES/
endif
ifdef BOARD_PREBUILT_BOOTIMAGE
	$(hide) mkdir -p $(zip_root)/IMAGES
	$(hide) cp $(INSTALLED_BOOTIMAGE_TARGET) $(zip_root)/IMAGES/
endif
ifdef INSTALLED_DTBOIMAGE_TARGET
	$(hide) mkdir -p $(zip_root)/PREBUILT_IMAGES
	$(hide) cp $(INSTALLED_DTBOIMAGE_TARGET) $(zip_root)/PREBUILT_IMAGES/
	$(hide) echo "has_dtbo=true" >> $(zip_root)/META/misc_info.txt
ifeq ($(BOARD_AVB_ENABLE),true)
	$(hide) echo "dtbo_size=$(BOARD_DTBOIMG_PARTITION_SIZE)" >> $(zip_root)/META/misc_info.txt
	$(hide) echo "avb_dtbo_add_hash_footer_args=$(BOARD_AVB_DTBO_ADD_HASH_FOOTER_ARGS)" >> $(zip_root)/META/misc_info.txt
ifdef BOARD_AVB_DTBO_KEY_PATH
	$(hide) echo "avb_dtbo_key_path=$(BOARD_AVB_DTBO_KEY_PATH)" >> $(zip_root)/META/misc_info.txt
	$(hide) echo "avb_dtbo_algorithm=$(BOARD_AVB_DTBO_ALGORITHM)" >> $(zip_root)/META/misc_info.txt
	$(hide) echo "avb_dtbo_rollback_index_location=$(BOARD_AVB_DTBO_ROLLBACK_INDEX_LOCATION)" \
	    >> $(zip_root)/META/misc_info.txt
endif # BOARD_AVB_DTBO_KEY_PATH
endif # BOARD_AVB_ENABLE
endif # INSTALLED_DTBOIMAGE_TARGET
	@# The radio images in BOARD_PACK_RADIOIMAGES will be additionally copied from RADIO/ into
	@# IMAGES/, which then will be added into <product>-img.zip. Such images must be listed in
	@# INSTALLED_RADIOIMAGE_TARGET.
	$(hide) $(foreach part,$(BOARD_PACK_RADIOIMAGES), \
	    echo $(part) >> $(zip_root)/META/pack_radioimages.txt;)
	@# Run fs_config on all the system, vendor, boot ramdisk,
	@# and recovery ramdisk files in the zip, and save the output
	$(hide) $(call fs_config,$(zip_root)/SYSTEM,system/) > $(zip_root)/META/filesystem_config.txt
ifdef BOARD_VENDORIMAGE_FILE_SYSTEM_TYPE
	$(hide) $(call fs_config,$(zip_root)/VENDOR,vendor/) > $(zip_root)/META/vendor_filesystem_config.txt
endif
ifdef BOARD_PRODUCTIMAGE_FILE_SYSTEM_TYPE
	$(hide) $(call fs_config,$(zip_root)/PRODUCT,product/) > $(zip_root)/META/product_filesystem_config.txt
endif
ifeq ($(BOARD_BUILD_SYSTEM_ROOT_IMAGE),true)
	@# When using BOARD_BUILD_SYSTEM_ROOT_IMAGE, ROOT always contains the files for the root under
	@# normal boot. BOOT/RAMDISK exists only if additionally using BOARD_USES_RECOVERY_AS_BOOT.
	$(hide) $(call fs_config,$(zip_root)/ROOT,) > $(zip_root)/META/root_filesystem_config.txt
ifeq ($(BOARD_USES_RECOVERY_AS_BOOT),true)
	$(hide) $(call fs_config,$(zip_root)/BOOT/RAMDISK,) > $(zip_root)/META/boot_filesystem_config.txt
endif
else # BOARD_BUILD_SYSTEM_ROOT_IMAGE != true
	$(hide) $(call fs_config,$(zip_root)/BOOT/RAMDISK,) > $(zip_root)/META/boot_filesystem_config.txt
endif
ifneq ($(INSTALLED_RECOVERYIMAGE_TARGET),)
	$(hide) $(call fs_config,$(zip_root)/RECOVERY/RAMDISK,) > $(zip_root)/META/recovery_filesystem_config.txt
endif
ifdef INSTALLED_SYSTEMOTHERIMAGE_TARGET
	$(hide) $(call fs_config,$(zip_root)/SYSTEM_OTHER,system/) > $(zip_root)/META/system_other_filesystem_config.txt
endif
	@# Metadata for compatibility verification.
	$(hide) cp $(BUILT_SYSTEM_MANIFEST) $(zip_root)/META/system_manifest.xml
	$(hide) cp $(BUILT_SYSTEM_COMPATIBILITY_MATRIX) $(zip_root)/META/system_matrix.xml
ifdef BUILT_VENDOR_MANIFEST
	$(hide) cp $(BUILT_VENDOR_MANIFEST) $(zip_root)/META/vendor_manifest.xml
endif
ifdef BUILT_VENDOR_MATRIX
	$(hide) cp $(BUILT_VENDOR_MATRIX) $(zip_root)/META/vendor_matrix.xml
endif

	$(hide) PATH=$(foreach p,$(INTERNAL_USERIMAGES_BINARY_PATHS),$(p):)$$PATH MKBOOTIMG=$(MKBOOTIMG) \
	    build/make/tools/releasetools/add_img_to_target_files -a -v -p $(HOST_OUT) $(zip_root)
	@# Zip everything up, preserving symlinks and placing META/ files first to
	@# help early validation of the .zip file while uploading it.
	$(hide) find $(zip_root)/META | sort >$@.list
	$(hide) find $(zip_root) -path $(zip_root)/META -prune -o -print | sort >>$@.list
	$(hide) $(SOONG_ZIP) -d -o $@ -C $(zip_root) -l $@.list

.PHONY: target-files-package
target-files-package: $(BUILT_TARGET_FILES_PACKAGE)

ifneq ($(filter $(MAKECMDGOALS),target-files-package),)
$(call dist-for-goals, target-files-package, $(BUILT_TARGET_FILES_PACKAGE))
endif

# -----------------------------------------------------------------
# NDK Sysroot Package
NDK_SYSROOT_TARGET := $(PRODUCT_OUT)/ndk_sysroot.tar.bz2
$(NDK_SYSROOT_TARGET): ndk
	@echo Package NDK sysroot...
	$(hide) tar cjf $@ -C $(SOONG_OUT_DIR) ndk

$(call dist-for-goals,sdk,$(NDK_SYSROOT_TARGET))

ifeq ($(build_ota_package),true)
# -----------------------------------------------------------------
# OTA update package

name := $(TARGET_PRODUCT)
ifeq ($(TARGET_BUILD_TYPE),debug)
  name := $(name)_debug
endif
name := $(name)-ota-$(FILE_NAME_TAG)

INTERNAL_OTA_PACKAGE_TARGET := $(PRODUCT_OUT)/$(name).zip

$(INTERNAL_OTA_PACKAGE_TARGET): KEY_CERT_PAIR := $(DEFAULT_KEY_CERT_PAIR)

ifeq ($(AB_OTA_UPDATER),true)
$(INTERNAL_OTA_PACKAGE_TARGET): $(BRILLO_UPDATE_PAYLOAD)
else
$(INTERNAL_OTA_PACKAGE_TARGET): $(BROTLI)
endif

ifeq ($(TARGET_OTA_ASSERT_DEVICE),)
    OTA_SCRIPT_OVERRIDE_DEVICE := auto
else
    OTA_SCRIPT_OVERRIDE_DEVICE := $(TARGET_OTA_ASSERT_DEVICE)
endif

ifeq ($(WITH_GMS),true)
    $(INTERNAL_OTA_PACKAGE_TARGET): backuptool := false
else
ifneq ($(LINEAGE_BUILD),)
    $(INTERNAL_OTA_PACKAGE_TARGET): backuptool := true
else
    $(INTERNAL_OTA_PACKAGE_TARGET): backuptool := false
endif
endif

$(INTERNAL_OTA_PACKAGE_TARGET): $(BUILT_TARGET_FILES_PACKAGE) \
		build/make/tools/releasetools/ota_from_target_files
	@echo "Package OTA: $@"
	$(hide) PATH=$(foreach p,$(INTERNAL_USERIMAGES_BINARY_PATHS),$(p):)$$PATH MKBOOTIMG=$(MKBOOTIMG) \
	   build/make/tools/releasetools/ota_from_target_files -v \
	   --block \
	   --extracted_input_target_files $(patsubst %.zip,%,$(BUILT_TARGET_FILES_PACKAGE)) \
	   -p $(HOST_OUT) \
	   -k $(KEY_CERT_PAIR) \
	   --backup=$(backuptool) \
	   $(if $(OEM_OTA_CONFIG), -o $(OEM_OTA_CONFIG)) \
	   $(BUILT_TARGET_FILES_PACKAGE) $@

.PHONY: otapackage
otapackage: $(INTERNAL_OTA_PACKAGE_TARGET)

endif    # build_ota_package

# -----------------------------------------------------------------
# The update package

name := $(TARGET_PRODUCT)
ifeq ($(TARGET_BUILD_TYPE),debug)
  name := $(name)_debug
endif
name := $(name)-img-$(FILE_NAME_TAG)

INTERNAL_UPDATE_PACKAGE_TARGET := $(PRODUCT_OUT)/$(name).zip

$(INTERNAL_UPDATE_PACKAGE_TARGET): $(BUILT_TARGET_FILES_PACKAGE) $(ZIP2ZIP)
	@echo "Package: $@"
	$(hide) $(ZIP2ZIP) -i $(BUILT_TARGET_FILES_PACKAGE) -o $@ \
	   OTA/android-info.txt:android-info.txt "IMAGES/*.img:."

.PHONY: updatepackage
updatepackage: $(INTERNAL_UPDATE_PACKAGE_TARGET)

# -----------------------------------------------------------------
# A zip of the symbols directory.  Keep the full paths to make it
# more obvious where these files came from.
#
name := $(TARGET_PRODUCT)
ifeq ($(TARGET_BUILD_TYPE),debug)
  name := $(name)_debug
endif
name := $(name)-symbols-$(FILE_NAME_TAG)

SYMBOLS_ZIP := $(PRODUCT_OUT)/$(name).zip
# For apps_only build we'll establish the dependency later in build/make/core/main.mk.
ifndef TARGET_BUILD_APPS
$(SYMBOLS_ZIP): $(INSTALLED_SYSTEMIMAGE) \
		$(INSTALLED_RAMDISK_TARGET) \
		$(INSTALLED_BOOTIMAGE_TARGET) \
		$(INSTALLED_USERDATAIMAGE_TARGET) \
		$(INSTALLED_VENDORIMAGE_TARGET) \
		$(INSTALLED_PRODUCTIMAGE_TARGET) \
		$(updater_dep)
endif
$(SYMBOLS_ZIP): PRIVATE_LIST_FILE := $(call intermediates-dir-for,PACKAGING,symbols)/filelist
$(SYMBOLS_ZIP): $(SOONG_ZIP)
	@echo "Package symbols: $@"
	$(hide) rm -rf $@ $(PRIVATE_LIST_FILE)
	$(hide) mkdir -p $(dir $@) $(TARGET_OUT_UNSTRIPPED) $(dir $(PRIVATE_LIST_FILE))
	$(hide) find $(TARGET_OUT_UNSTRIPPED) | sort >$(PRIVATE_LIST_FILE)
	$(hide) $(SOONG_ZIP) -d -o $@ -C $(OUT_DIR)/.. -l $(PRIVATE_LIST_FILE)
# -----------------------------------------------------------------
# A zip of the coverage directory.
#
name := $(TARGET_PRODUCT)
ifeq ($(TARGET_BUILD_TYPE),debug)
name := $(name)_debug
endif
name := $(name)-coverage-$(FILE_NAME_TAG)
COVERAGE_ZIP := $(PRODUCT_OUT)/$(name).zip
ifndef TARGET_BUILD_APPS
$(COVERAGE_ZIP): $(INSTALLED_SYSTEMIMAGE) \
		$(INSTALLED_RAMDISK_TARGET) \
		$(INSTALLED_BOOTIMAGE_TARGET) \
		$(INSTALLED_USERDATAIMAGE_TARGET) \
		$(INSTALLED_VENDORIMAGE_TARGET) \
		$(INSTALLED_PRODUCTIMAGE_TARGET)
endif
$(COVERAGE_ZIP): PRIVATE_LIST_FILE := $(call intermediates-dir-for,PACKAGING,coverage)/filelist
$(COVERAGE_ZIP): $(SOONG_ZIP)
	@echo "Package coverage: $@"
	$(hide) rm -rf $@ $(PRIVATE_LIST_FILE)
	$(hide) mkdir -p $(dir $@) $(TARGET_OUT_COVERAGE) $(dir $(PRIVATE_LIST_FILE))
	$(hide) find $(TARGET_OUT_COVERAGE) | sort >$(PRIVATE_LIST_FILE)
	$(hide) $(SOONG_ZIP) -d -o $@ -C $(TARGET_OUT_COVERAGE) -l $(PRIVATE_LIST_FILE)

# -----------------------------------------------------------------
# A zip of the Android Apps. Not keeping full path so that we don't
# include product names when distributing
#
name := $(TARGET_PRODUCT)
ifeq ($(TARGET_BUILD_TYPE),debug)
  name := $(name)_debug
endif
name := $(name)-apps-$(FILE_NAME_TAG)

APPS_ZIP := $(PRODUCT_OUT)/$(name).zip
$(APPS_ZIP): $(INSTALLED_SYSTEMIMAGE)
	@echo "Package apps: $@"
	$(hide) rm -rf $@
	$(hide) mkdir -p $(dir $@)
	$(hide) apps_to_zip=`find $(TARGET_OUT_APPS) $(TARGET_OUT_APPS_PRIVILEGED) -mindepth 2 -maxdepth 3 -name "*.apk"`; \
	if [ -z "$$apps_to_zip" ]; then \
		echo "No apps to zip up. Generating empty apps archive." ; \
		a=$$(mktemp /tmp/XXXXXXX) && touch $$a && zip $@ $$a && zip -d $@ $$a; \
	else \
		zip -qjX $@ $$apps_to_zip; \
	fi

ifeq (true,$(EMMA_INSTRUMENT))
#------------------------------------------------------------------
# An archive of classes for use in generating code-coverage reports
# These are the uninstrumented versions of any classes that were
# to be instrumented.
# Any dependencies are set up later in build/make/core/main.mk.

JACOCO_REPORT_CLASSES_ALL := $(PRODUCT_OUT)/jacoco-report-classes-all.jar
$(JACOCO_REPORT_CLASSES_ALL) :
	@echo "Collecting uninstrumented classes"
	$(hide) find $(TARGET_COMMON_OUT_ROOT) $(HOST_COMMON_OUT_ROOT) -name "jacoco-report-classes.jar" | \
		zip -@ -0 -q -X $@
# Meaning of these options:
# -@ scan stdin for file paths to add to the zip
# -0 don't do any compression
# -q supress most output
# -X skip storing extended file attributes

endif # EMMA_INSTRUMENT=true


#------------------------------------------------------------------
# A zip of Proguard obfuscation dictionary files.
# Only for apps_only build.
#
ifdef TARGET_BUILD_APPS
PROGUARD_DICT_ZIP := $(PRODUCT_OUT)/$(TARGET_PRODUCT)-proguard-dict-$(FILE_NAME_TAG).zip
# the dependency will be set up later in build/make/core/main.mk.
$(PROGUARD_DICT_ZIP) :
	@echo "Packaging Proguard obfuscation dictionary files."
	$(hide) dict_files=`find $(TARGET_OUT_COMMON_INTERMEDIATES)/APPS -name proguard_dictionary`; \
		if [ -n "$$dict_files" ]; then \
		  unobfuscated_jars=$${dict_files//proguard_dictionary/classes.jar}; \
		  zip -qX $@ $$dict_files $$unobfuscated_jars; \
		else \
		  touch $(dir $@)/zipdummy; \
		  (cd $(dir $@) && zip -q $(notdir $@) zipdummy); \
		  zip -qd $@ zipdummy; \
		  rm $(dir $@)/zipdummy; \
		fi

endif # TARGET_BUILD_APPS

# -----------------------------------------------------------------
# dalvik something
.PHONY: dalvikfiles
dalvikfiles: $(INTERNAL_DALVIK_MODULES)

ifeq ($(BUILD_QEMU_IMAGES),true)
INSTALLED_QEMU_SYSTEMIMAGE := $(PRODUCT_OUT)/system-qemu.img
MK_QEMU_IMAGE_SH := device/generic/goldfish/tools/mk_qemu_image.sh
SGDISK_HOST := $(HOST_OUT_EXECUTABLES)/sgdisk
$(INSTALLED_QEMU_SYSTEMIMAGE): $(INSTALLED_SYSTEMIMAGE) $(MK_QEMU_IMAGE_SH) $(SGDISK_HOST) $(SIMG2IMG)
	@echo Create system-qemu.img
	(export SGDISK=$(SGDISK_HOST) SIMG2IMG=$(SIMG2IMG); $(MK_QEMU_IMAGE_SH) ${PRODUCT_OUT}/system.img)

systemimage: $(INSTALLED_QEMU_SYSTEMIMAGE)
droidcore: $(INSTALLED_QEMU_SYSTEMIMAGE)
ifeq ($(BOARD_USES_VENDORIMAGE),true)
INSTALLED_QEMU_VENDORIMAGE := $(PRODUCT_OUT)/vendor-qemu.img
$(INSTALLED_QEMU_VENDORIMAGE): $(INSTALLED_VENDORIMAGE_TARGET) $(MK_QEMU_IMAGE_SH) $(SGDISK_HOST) $(SIMG2IMG)
	@echo Create vendor-qemu.img
	(export SGDISK=$(SGDISK_HOST) SIMG2IMG=$(SIMG2IMG); $(MK_QEMU_IMAGE_SH) ${PRODUCT_OUT}/vendor.img)

vendorimage: $(INSTALLED_QEMU_VENDORIMAGE)
droidcore: $(INSTALLED_QEMU_VENDORIMAGE)
endif
ifeq ($(BOARD_USES_PRODUCTIMAGE),true)
INSTALLED_QEMU_PRODUCTIMAGE := $(PRODUCT_OUT)/product-qemu.img
$(INSTALLED_QEMU_PRODUCTIMAGE): $(INSTALLED_PRODUCTIMAGE_TARGET) $(MK_QEMU_IMAGE_SH) $(SGDISK_HOST) $(SIMG2IMG)
	@echo Create product-qemu.img
	(export SGDISK=$(SGDISK_HOST) SIMG2IMG=$(SIMG2IMG); $(MK_QEMU_IMAGE_SH) ${PRODUCT_OUT}/product.img)

productimage: $(INSTALLED_QEMU_PRODUCTIMAGE)
droidcore: $(INSTALLED_QEMU_PRODUCTIMAGE)
endif
endif
# -----------------------------------------------------------------
# The emulator package
ifeq ($(BUILD_EMULATOR),true)
INTERNAL_EMULATOR_PACKAGE_FILES += \
        $(HOST_OUT_EXECUTABLES)/emulator$(HOST_EXECUTABLE_SUFFIX) \
        prebuilts/qemu-kernel/$(TARGET_ARCH)/kernel-qemu \
        $(INSTALLED_RAMDISK_TARGET) \
		$(INSTALLED_SYSTEMIMAGE) \
		$(INSTALLED_USERDATAIMAGE_TARGET)

name := $(TARGET_PRODUCT)-emulator-$(FILE_NAME_TAG)

INTERNAL_EMULATOR_PACKAGE_TARGET := $(PRODUCT_OUT)/$(name).zip

$(INTERNAL_EMULATOR_PACKAGE_TARGET): $(INTERNAL_EMULATOR_PACKAGE_FILES)
	@echo "Package: $@"
	$(hide) zip -qjX $@ $(INTERNAL_EMULATOR_PACKAGE_FILES)

endif
# -----------------------------------------------------------------
# Old PDK stuffs, retired
# The pdk package (Platform Development Kit)

#ifneq (,$(filter pdk,$(MAKECMDGOALS)))
#  include development/pdk/Pdk.mk
#endif


# -----------------------------------------------------------------
# The SDK

# The SDK includes host-specific components, so it belongs under HOST_OUT.
sdk_dir := $(HOST_OUT)/sdk/$(TARGET_PRODUCT)

# Build a name that looks like:
#
#     linux-x86   --> android-sdk_12345_linux-x86
#     darwin-x86  --> android-sdk_12345_mac-x86
#     windows-x86 --> android-sdk_12345_windows
#
sdk_name := android-sdk_$(FILE_NAME_TAG)
ifeq ($(HOST_OS),darwin)
  INTERNAL_SDK_HOST_OS_NAME := mac
else
  INTERNAL_SDK_HOST_OS_NAME := $(HOST_OS)
endif
ifneq ($(HOST_OS),windows)
  INTERNAL_SDK_HOST_OS_NAME := $(INTERNAL_SDK_HOST_OS_NAME)-$(SDK_HOST_ARCH)
endif
sdk_name := $(sdk_name)_$(INTERNAL_SDK_HOST_OS_NAME)

sdk_dep_file := $(sdk_dir)/sdk_deps.mk

ATREE_FILES :=
-include $(sdk_dep_file)

# if we don't have a real list, then use "everything"
ifeq ($(strip $(ATREE_FILES)),)
ATREE_FILES := \
	$(ALL_DEFAULT_INSTALLED_MODULES) \
	$(INSTALLED_RAMDISK_TARGET) \
	$(ALL_DOCS) \
	$(ALL_SDK_FILES)
endif

atree_dir := development/build


sdk_atree_files := \
	$(atree_dir)/sdk.exclude.atree \
	$(atree_dir)/sdk-$(HOST_OS)-$(SDK_HOST_ARCH).atree

# development/build/sdk-android-<abi>.atree is used to differentiate
# between architecture models (e.g. ARMv5TE versus ARMv7) when copying
# files like the kernel image. We use TARGET_CPU_ABI because we don't
# have a better way to distinguish between CPU models.
ifneq (,$(strip $(wildcard $(atree_dir)/sdk-android-$(TARGET_CPU_ABI).atree)))
  sdk_atree_files += $(atree_dir)/sdk-android-$(TARGET_CPU_ABI).atree
endif

ifneq ($(PRODUCTS.$(INTERNAL_PRODUCT).PRODUCT_SDK_ATREE_FILES),)
sdk_atree_files += $(PRODUCTS.$(INTERNAL_PRODUCT).PRODUCT_SDK_ATREE_FILES)
else
sdk_atree_files += $(atree_dir)/sdk.atree
endif

include $(BUILD_SYSTEM)/sdk_font.mk

deps := \
	$(target_notice_file_txt) \
	$(tools_notice_file_txt) \
	$(OUT_DOCS)/offline-sdk-timestamp \
	$(SYMBOLS_ZIP) \
	$(COVERAGE_ZIP) \
	$(INSTALLED_SYSTEMIMAGE) \
	$(INSTALLED_QEMU_SYSTEMIMAGE) \
	$(INSTALLED_QEMU_VENDORIMAGE) \
	$(INSTALLED_USERDATAIMAGE_TARGET) \
	$(INSTALLED_RAMDISK_TARGET) \
	$(INSTALLED_SDK_BUILD_PROP_TARGET) \
	$(INSTALLED_BUILD_PROP_TARGET) \
	$(ATREE_FILES) \
	$(sdk_atree_files) \
	$(HOST_OUT_EXECUTABLES)/atree \
	$(HOST_OUT_EXECUTABLES)/line_endings \
	$(SDK_FONT_DEPS)

INTERNAL_SDK_TARGET := $(sdk_dir)/$(sdk_name).zip
$(INTERNAL_SDK_TARGET): PRIVATE_NAME := $(sdk_name)
$(INTERNAL_SDK_TARGET): PRIVATE_DIR := $(sdk_dir)/$(sdk_name)
$(INTERNAL_SDK_TARGET): PRIVATE_DEP_FILE := $(sdk_dep_file)
$(INTERNAL_SDK_TARGET): PRIVATE_INPUT_FILES := $(sdk_atree_files)

# Set SDK_GNU_ERROR to non-empty to fail when a GNU target is built.
#
#SDK_GNU_ERROR := true

$(INTERNAL_SDK_TARGET): $(deps)
	@echo "Package SDK: $@"
	$(hide) rm -rf $(PRIVATE_DIR) $@
	$(hide) for f in $(target_gnu_MODULES); do \
	  if [ -f $$f ]; then \
	    echo SDK: $(if $(SDK_GNU_ERROR),ERROR:,warning:) \
	        including GNU target $$f >&2; \
	    FAIL=$(SDK_GNU_ERROR); \
	  fi; \
	done; \
	if [ $$FAIL ]; then exit 1; fi
	$(hide) echo $(notdir $(SDK_FONT_DEPS)) | tr " " "\n"  > $(SDK_FONT_TEMP)/fontsInSdk.txt
	$(hide) ( \
		ATREE_STRIP="strip -x" \
		$(HOST_OUT_EXECUTABLES)/atree \
		$(addprefix -f ,$(PRIVATE_INPUT_FILES)) \
			-m $(PRIVATE_DEP_FILE) \
			-I . \
			-I $(PRODUCT_OUT) \
			-I $(HOST_OUT) \
			-I $(TARGET_COMMON_OUT_ROOT) \
			-v "PLATFORM_NAME=android-$(PLATFORM_VERSION)" \
			-v "OUT_DIR=$(OUT_DIR)" \
			-v "HOST_OUT=$(HOST_OUT)" \
			-v "TARGET_ARCH=$(TARGET_ARCH)" \
			-v "TARGET_CPU_ABI=$(TARGET_CPU_ABI)" \
			-v "DLL_EXTENSION=$(HOST_SHLIB_SUFFIX)" \
			-v "FONT_OUT=$(SDK_FONT_TEMP)" \
			-o $(PRIVATE_DIR) && \
		cp -f $(target_notice_file_txt) \
				$(PRIVATE_DIR)/system-images/android-$(PLATFORM_VERSION)/$(TARGET_CPU_ABI)/NOTICE.txt && \
		cp -f $(tools_notice_file_txt) $(PRIVATE_DIR)/platform-tools/NOTICE.txt && \
		HOST_OUT_EXECUTABLES=$(HOST_OUT_EXECUTABLES) HOST_OS=$(HOST_OS) \
			development/build/tools/sdk_clean.sh $(PRIVATE_DIR) && \
		chmod -R ug+rwX $(PRIVATE_DIR) && \
		cd $(dir $@) && zip -rqX $(notdir $@) $(PRIVATE_NAME) \
	) || ( rm -rf $(PRIVATE_DIR) $@ && exit 44 )


# Is a Windows SDK requested? If so, we need some definitions from here
# in order to find the Linux SDK used to create the Windows one.
MAIN_SDK_NAME := $(sdk_name)
MAIN_SDK_DIR  := $(sdk_dir)
MAIN_SDK_ZIP  := $(INTERNAL_SDK_TARGET)
ifneq ($(filter win_sdk winsdk-tools,$(MAKECMDGOALS)),)
include $(TOPDIR)development/build/tools/windows_sdk.mk
endif

# -----------------------------------------------------------------
# Findbugs
INTERNAL_FINDBUGS_XML_TARGET := $(PRODUCT_OUT)/findbugs.xml
INTERNAL_FINDBUGS_HTML_TARGET := $(PRODUCT_OUT)/findbugs.html
$(INTERNAL_FINDBUGS_XML_TARGET): $(ALL_FINDBUGS_FILES)
	@echo UnionBugs: $@
	$(hide) $(FINDBUGS_DIR)/unionBugs $(ALL_FINDBUGS_FILES) \
	> $@
$(INTERNAL_FINDBUGS_HTML_TARGET): $(INTERNAL_FINDBUGS_XML_TARGET)
	@echo ConvertXmlToText: $@
	$(hide) $(FINDBUGS_DIR)/convertXmlToText -html:fancy.xsl \
	$(INTERNAL_FINDBUGS_XML_TARGET) > $@

# -----------------------------------------------------------------
# Findbugs

# -----------------------------------------------------------------
# These are some additional build tasks that need to be run.
ifneq ($(dont_bother),true)
include $(sort $(wildcard $(BUILD_SYSTEM)/tasks/*.mk))
-include $(sort $(wildcard vendor/*/build/tasks/*.mk))
-include $(sort $(wildcard device/*/build/tasks/*.mk))
-include $(sort $(wildcard product/*/build/tasks/*.mk))
# Also the project-specific tasks
-include $(sort $(wildcard vendor/*/*/build/tasks/*.mk))
-include $(sort $(wildcard device/*/*/build/tasks/*.mk))
-include $(sort $(wildcard product/*/*/build/tasks/*.mk))
# Also add test specifc tasks
include $(sort $(wildcard platform_testing/build/tasks/*.mk))
include $(sort $(wildcard test/vts/tools/build/tasks/*.mk))
endif

include $(BUILD_SYSTEM)/product-graph.mk

# -----------------------------------------------------------------
# Create SDK repository packages. Must be done after tasks/* since
# we need the addon rules defined.
ifneq ($(sdk_repo_goal),)
include $(TOPDIR)development/build/tools/sdk_repo.mk
endif

#------------------------------------------------------------------
# Find lsdump paths
FIND_LSDUMPS_FILE := $(PRODUCT_OUT)/lsdump_paths.txt
$(FIND_LSDUMPS_FILE) : $(LSDUMP_PATHS)
	$(hide) rm -rf $@ && echo "$^" > $@<|MERGE_RESOLUTION|>--- conflicted
+++ resolved
@@ -2515,63 +2515,34 @@
 # -----------------------------------------------------------------
 # host tools needed to build dist and OTA packages
 
-<<<<<<< HEAD
+# set build_ota_package, and allow opt-out below
 build_ota_package := true
 ifeq ($(TARGET_SKIP_OTA_PACKAGE),true)
-build_ota_package := false
+  build_ota_package := false
 endif
 ifneq ($(strip $(SANITIZE_TARGET)),)
-build_ota_package := false
+    build_ota_package := false
 endif
 ifeq ($(TARGET_PRODUCT),sdk)
-build_ota_package := false
+    build_ota_package := false
 endif
 ifneq ($(filter generic%,$(TARGET_DEVICE)),)
-build_ota_package := false
+    build_ota_package := false
 endif
 ifeq ($(TARGET_NO_KERNEL),true)
-build_ota_package := false
+    build_ota_package := false
 endif
 ifeq ($(recovery_fstab),)
-build_ota_package := false
+    build_ota_package := false
 endif
 ifeq ($(TARGET_BUILD_PDK),true)
-build_ota_package := false
-=======
-ifeq ($(BUILD_OS),darwin)
-  build_ota_package := false
-  build_otatools_package := false
-else
-  # set build_ota_package, and allow opt-out below
-  build_ota_package := true
-  ifeq ($(TARGET_SKIP_OTA_PACKAGE),true)
     build_ota_package := false
-  endif
-  ifneq ($(strip $(SANITIZE_TARGET)),)
-    build_ota_package := false
-  endif
-  ifeq ($(TARGET_PRODUCT),sdk)
-    build_ota_package := false
-  endif
-  ifneq ($(filter generic%,$(TARGET_DEVICE)),)
-    build_ota_package := false
-  endif
-  ifeq ($(TARGET_NO_KERNEL),true)
-    build_ota_package := false
-  endif
-  ifeq ($(recovery_fstab),)
-    build_ota_package := false
-  endif
-  ifeq ($(TARGET_BUILD_PDK),true)
-    build_ota_package := false
-  endif
-
-  # set build_otatools_package, and allow opt-out below
-  build_otatools_package := true
-  ifeq ($(TARGET_SKIP_OTATOOLS_PACKAGE),true)
+endif
+
+# set build_otatools_package, and allow opt-out below
+build_otatools_package := true
+ifeq ($(TARGET_SKIP_OTATOOLS_PACKAGE),true)
     build_otatools_package := false
-  endif
->>>>>>> 05359c42
 endif
 ifeq ($(TARGET_FORCE_OTA_PACKAGE),true)
 build_ota_package := true
@@ -3059,18 +3030,7 @@
 	@# If breakpad symbols have been generated, add them to the zip.
 	$(hide) $(ACP) -r $(TARGET_OUT_BREAKPAD) $(zip_root)/BREAKPAD
 endif
-<<<<<<< HEAD
 	$(hide) echo "ota_override_device=$(OTA_SCRIPT_OVERRIDE_DEVICE)" >> $(zip_root)/META/misc_info.txt
-# BOARD_BUILD_DISABLED_VBMETAIMAGE is used to build a special vbmeta.img
-# that disables AVB verification. The content is fixed and we can just copy
-# it to $(zip_root)/IMAGES without passing some info into misc_info.txt for
-# regeneration.
-ifeq (true,$(BOARD_BUILD_DISABLED_VBMETAIMAGE))
-	$(hide) mkdir -p $(zip_root)/IMAGES
-	$(hide) cp $(INSTALLED_VBMETAIMAGE_TARGET) $(zip_root)/IMAGES/
-endif
-=======
->>>>>>> 05359c42
 ifdef BOARD_PREBUILT_VENDORIMAGE
 	$(hide) mkdir -p $(zip_root)/IMAGES
 	$(hide) cp $(INSTALLED_VENDORIMAGE_TARGET) $(zip_root)/IMAGES/
