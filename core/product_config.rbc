--- conflicted
+++ resolved
@@ -218,13 +218,10 @@
         _percolate_inherited(configs, pcm_name, cfg, children_names)
         configs[pcm_name] = pcm, cfg, children_names, True
 
-<<<<<<< HEAD
-=======
         if (pcm_name + ".mk") in globals.get("ARTIFACT_PATH_REQUIREMENT_PRODUCTS", []):
             for var, val in cfg.items():
                 globals["PRODUCTS."+pcm_name+".mk."+var] = val
 
->>>>>>> 7b51e8cb
     # Copy product config variables from the cfg dictionary to the
     # PRODUCTS.<top_level_makefile_name>.<var_name> global variables.
     for var, val in configs[top_pcm_name][1].items():
