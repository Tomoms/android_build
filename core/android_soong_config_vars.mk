# Copyright (C) 2020 The Android Open Source Project
#
# Licensed under the Apache License, Version 2.0 (the "License");
# you may not use this file except in compliance with the License.
# You may obtain a copy of the License at
#
#      http://www.apache.org/licenses/LICENSE-2.0
#
# Unless required by applicable law or agreed to in writing, software
# distributed under the License is distributed on an "AS IS" BASIS,
# WITHOUT WARRANTIES OR CONDITIONS OF ANY KIND, either express or implied.
# See the License for the specific language governing permissions and
# limitations under the License.

# This file defines the Soong Config Variable namespace ANDROID, and also any
# variables in that namespace.

# The expectation is that no vendor should be using the ANDROID namespace. This
# check ensures that we don't collide with any existing vendor usage.

ifdef SOONG_CONFIG_ANDROID
$(error The Soong config namespace ANDROID is reserved.)
endif

$(call add_soong_config_namespace,ANDROID)

# Add variables to the namespace below:

$(call add_soong_config_var,ANDROID,TARGET_ENABLE_MEDIADRM_64)
$(call add_soong_config_var,ANDROID,BOARD_USES_ODMIMAGE)
$(call add_soong_config_var,ANDROID,BOARD_USES_RECOVERY_AS_BOOT)
$(call add_soong_config_var,ANDROID,BOARD_BUILD_SYSTEM_ROOT_IMAGE)

# TODO(b/172480615): Remove when platform uses ART Module prebuilts by default.
ifeq (,$(filter art_module,$(SOONG_CONFIG_NAMESPACES)))
  $(call add_soong_config_namespace,art_module)
  SOONG_CONFIG_art_module += source_build
endif
ifneq (,$(findstring .android.art,$(TARGET_BUILD_APPS)))
  # Build ART modules from source if they are listed in TARGET_BUILD_APPS.
  SOONG_CONFIG_art_module_source_build := true
else ifeq (,$(filter-out modules_% mainline_modules_%,$(TARGET_PRODUCT)))
  # Always build from source for the module targets. This ought to be covered by
  # the TARGET_BUILD_APPS check above, but there are test builds that don't set it.
  SOONG_CONFIG_art_module_source_build := true
else ifdef MODULE_BUILD_FROM_SOURCE
  # Build from source if other Mainline modules are.
  SOONG_CONFIG_art_module_source_build := true
else ifneq (,$(filter true,$(NATIVE_COVERAGE) $(CLANG_COVERAGE)))
  # Always build ART APEXes from source in coverage builds since the prebuilts
  # aren't built with instrumentation.
  # TODO(b/172480617): Find another solution for this.
  SOONG_CONFIG_art_module_source_build := true
else ifneq (,$(SANITIZE_TARGET)$(SANITIZE_HOST))
  # Prebuilts aren't built with sanitizers either.
  SOONG_CONFIG_art_module_source_build := true
<<<<<<< HEAD
  MODULE_BUILD_FROM_SOURCE := true
else ifneq (,$(PRODUCT_FUCHSIA))
  # Fuchsia picks out ART internal packages that aren't available in the
  # prebuilt.
  SOONG_CONFIG_art_module_source_build := true
=======
>>>>>>> 49e7e9d2
else ifeq (,$(filter x86 x86_64,$(HOST_CROSS_ARCH)))
  # We currently only provide prebuilts for x86 on host. This skips prebuilts in
  # cuttlefish builds for ARM servers.
  SOONG_CONFIG_art_module_source_build := true
else ifneq (,$(filter dex2oatds dex2oats,$(PRODUCT_HOST_PACKAGES)))
  # Some products depend on host tools that aren't available as prebuilts.
  SOONG_CONFIG_art_module_source_build := true
else ifeq (,$(filter com.google.android.art,$(PRODUCT_PACKAGES)))
  # TODO(b/192006406): There is currently no good way to control which prebuilt
  # APEX (com.google.android.art or com.android.art) gets picked for deapexing
  # to provide dex jars for hiddenapi and dexpreopting. Instead the AOSP APEX is
  # completely disabled, and we build from source for AOSP products.
  SOONG_CONFIG_art_module_source_build := true
else
  # This sets the default for building ART APEXes from source rather than
  # prebuilts (in packages/modules/ArtPrebuilt and prebuilt/module_sdk/art) in
  # all other platform builds.
  SOONG_CONFIG_art_module_source_build ?= false
endif

# Apex build mode variables
ifdef APEX_BUILD_FOR_PRE_S_DEVICES
$(call add_soong_config_var_value,ANDROID,library_linking_strategy,prefer_static)
endif

ifdef MODULE_BUILD_FROM_SOURCE
$(call add_soong_config_var_value,ANDROID,module_build_from_source,true)
endif<|MERGE_RESOLUTION|>--- conflicted
+++ resolved
@@ -54,14 +54,7 @@
 else ifneq (,$(SANITIZE_TARGET)$(SANITIZE_HOST))
   # Prebuilts aren't built with sanitizers either.
   SOONG_CONFIG_art_module_source_build := true
-<<<<<<< HEAD
   MODULE_BUILD_FROM_SOURCE := true
-else ifneq (,$(PRODUCT_FUCHSIA))
-  # Fuchsia picks out ART internal packages that aren't available in the
-  # prebuilt.
-  SOONG_CONFIG_art_module_source_build := true
-=======
->>>>>>> 49e7e9d2
 else ifeq (,$(filter x86 x86_64,$(HOST_CROSS_ARCH)))
   # We currently only provide prebuilts for x86 on host. This skips prebuilts in
   # cuttlefish builds for ARM servers.
