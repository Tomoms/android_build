#
# Copyright (C) 2008 The Android Open Source Project
#
# Licensed under the Apache License, Version 2.0 (the "License");
# you may not use this file except in compliance with the License.
# You may obtain a copy of the License at
#
#      http://www.apache.org/licenses/LICENSE-2.0
#
# Unless required by applicable law or agreed to in writing, software
# distributed under the License is distributed on an "AS IS" BASIS,
# WITHOUT WARRANTIES OR CONDITIONS OF ANY KIND, either express or implied.
# See the License for the specific language governing permissions and
# limitations under the License.
#

#
# Handle various build version information.
#
# Guarantees that the following are defined:
#     PLATFORM_VERSION
#     PLATFORM_SDK_VERSION
#     PLATFORM_VERSION_CODENAME
#     DEFAULT_APP_TARGET_SDK
#     BUILD_ID
#     BUILD_NUMBER
#

# Look for an optional file containing overrides of the defaults,
# but don't cry if we don't find it.  We could just use -include, but
# the build.prop target also wants INTERNAL_BUILD_ID_MAKEFILE to be set
# if the file exists.
#
INTERNAL_BUILD_ID_MAKEFILE := $(wildcard $(BUILD_SYSTEM)/build_id.mk)
ifneq "" "$(INTERNAL_BUILD_ID_MAKEFILE)"
  include $(INTERNAL_BUILD_ID_MAKEFILE)
endif

ifeq "" "$(PLATFORM_VERSION)"
  # This is the canonical definition of the platform version,
  # which is the version that we reveal to the end user.
  # Update this value when the platform version changes (rather
  # than overriding it somewhere else).  Can be an arbitrary string.
<<<<<<< HEAD
  PLATFORM_VERSION := HoneycombMR2
=======
  PLATFORM_VERSION := 3.1.4.1.5.9.2.6.5
>>>>>>> 5d66a07d
endif

ifeq "" "$(PLATFORM_SDK_VERSION)"
  # This is the canonical definition of the SDK version, which defines
  # the set of APIs and functionality available in the platform.  It
  # is a single integer that increases monotonically as updates to
  # the SDK are released.  It should only be incremented when the APIs for
  # the new release are frozen (so that developers don't write apps against
  # intermediate builds).  During development, this number remains at the
  # SDK version the branch is based on and PLATFORM_VERSION_CODENAME holds
  # the code-name of the new development work.
  PLATFORM_SDK_VERSION := 12
endif

ifeq "" "$(PLATFORM_VERSION_CODENAME)"
  # This is the current development code-name, if the build is not a final
  # release build.  If this is a final release build, it is simply "REL".
  PLATFORM_VERSION_CODENAME := HoneycombMR2
endif

ifeq "" "$(DEFAULT_APP_TARGET_SDK)"
  # This is the default minSdkVersion and targetSdkVersion to use for
  # all .apks created by the build system.  It can be overridden by explicitly
  # setting these in the .apk's AndroidManifest.xml.  It is either the code
  # name of the development build or, if this is a release build, the official
  # SDK version of this release.
  ifeq "REL" "$(PLATFORM_VERSION_CODENAME)"
    DEFAULT_APP_TARGET_SDK := $(PLATFORM_SDK_VERSION)
  else
    DEFAULT_APP_TARGET_SDK := $(PLATFORM_VERSION_CODENAME)
  endif
endif

ifeq "" "$(BUILD_ID)"
  # Used to signify special builds.  E.g., branches and/or releases,
  # like "M5-RC7".  Can be an arbitrary string, but must be a single
  # word and a valid file name.
  #
  # If there is no BUILD_ID set, make it obvious.
  BUILD_ID := UNKNOWN
endif

ifeq "" "$(BUILD_NUMBER)"
  # BUILD_NUMBER should be set to the source control value that
  # represents the current state of the source code.  E.g., a
  # perforce changelist number or a git hash.  Can be an arbitrary string
  # (to allow for source control that uses something other than numbers),
  # but must be a single word and a valid file name.
  #
  # If no BUILD_NUMBER is set, create a useful "I am an engineering build
  # from this date/time" value.  Make it start with a non-digit so that
  # anyone trying to parse it as an integer will probably get "0".
  BUILD_NUMBER := eng.$(USER).$(shell date +%Y%m%d.%H%M%S)
endif
<|MERGE_RESOLUTION|>--- conflicted
+++ resolved
@@ -41,11 +41,7 @@
   # which is the version that we reveal to the end user.
   # Update this value when the platform version changes (rather
   # than overriding it somewhere else).  Can be an arbitrary string.
-<<<<<<< HEAD
-  PLATFORM_VERSION := HoneycombMR2
-=======
   PLATFORM_VERSION := 3.1.4.1.5.9.2.6.5
->>>>>>> 5d66a07d
 endif
 
 ifeq "" "$(PLATFORM_SDK_VERSION)"
@@ -63,7 +59,7 @@
 ifeq "" "$(PLATFORM_VERSION_CODENAME)"
   # This is the current development code-name, if the build is not a final
   # release build.  If this is a final release build, it is simply "REL".
-  PLATFORM_VERSION_CODENAME := HoneycombMR2
+  PLATFORM_VERSION_CODENAME := AOSP
 endif
 
 ifeq "" "$(DEFAULT_APP_TARGET_SDK)"
