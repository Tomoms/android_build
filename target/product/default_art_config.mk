#
# Copyright (C) 2020 The Android Open Source Project
#
# Licensed under the Apache License, Version 2.0 (the "License");
# you may not use this file except in compliance with the License.
# You may obtain a copy of the License at
#
#      http://www.apache.org/licenses/LICENSE-2.0
#
# Unless required by applicable law or agreed to in writing, software
# distributed under the License is distributed on an "AS IS" BASIS,
# WITHOUT WARRANTIES OR CONDITIONS OF ANY KIND, either express or implied.
# See the License for the specific language governing permissions and
# limitations under the License.
#

# This file contains product config for the ART module that is common for
# platform and unbundled builds.

ifeq ($(ART_APEX_JARS),)
  $(error ART_APEX_JARS is empty; cannot initialize PRODUCT_BOOT_JARS variable)
endif

# Order of the jars on BOOTCLASSPATH follows:
# 1. ART APEX jars
# 2. System jars
# 3. System_ext jars
# 4. Non-updatable APEX jars
# 5. Updatable APEX jars
#
# ART APEX jars (1) are defined in ART_APEX_JARS. System and system_ext boot jars are defined below
# in PRODUCT_BOOT_JARS. All other non-art APEX boot jars are part of the PRODUCT_APEX_BOOT_JARS.
#
# The actual runtime ordering matching above is determined by derive_classpath service at runtime.
# See packages/modules/SdkExtensions/README.md for more details.

# The order of PRODUCT_BOOT_JARS matters for runtime class lookup performance.
PRODUCT_BOOT_JARS := \
    $(ART_APEX_JARS)

# List of jars to be included in the ART boot image for testing.
# DO NOT reorder this list. The order must match the one described above.
# Note: We use the host variant of "core-icu4j" and "conscrypt" for testing.
PRODUCT_TEST_ONLY_ART_BOOT_IMAGE_JARS := \
    $(ART_APEX_JARS) \
    platform:core-icu4j-host \
    platform:conscrypt-host \

# /system and /system_ext boot jars.
PRODUCT_BOOT_JARS += \
    framework-minus-apex \
    framework-graphics \
<<<<<<< HEAD
=======
    framework-location \
    framework-nfc \
>>>>>>> dc8aeb25
    ext \
    telephony-common \
    voip-common \
    ims-common

# APEX boot jars. Keep the list sorted by module names and then library names.
# Note: If the existing apex introduces the new jar, also add it to
# PRODUCT_APEX_BOOT_JARS_FOR_SOURCE_BUILD_ONLY below.
# Note: core-icu4j is moved back to PRODUCT_BOOT_JARS in product_config.mk at a later stage.
# Note: For modules available in Q, DO NOT add new entries here.
PRODUCT_APEX_BOOT_JARS := \
    com.android.adservices:framework-adservices \
    com.android.adservices:framework-sdksandbox \
    com.android.appsearch:framework-appsearch \
    com.android.btservices:framework-bluetooth \
    com.android.configinfrastructure:framework-configinfrastructure \
    com.android.conscrypt:conscrypt \
    com.android.devicelock:framework-devicelock \
    com.android.healthfitness:framework-healthfitness \
    com.android.i18n:core-icu4j \
    com.android.ipsec:android.net.ipsec.ike \
    com.android.media:updatable-media \
    com.android.mediaprovider:framework-mediaprovider \
    com.android.mediaprovider:framework-pdf \
    com.android.ondevicepersonalization:framework-ondevicepersonalization \
    com.android.os.statsd:framework-statsd \
    com.android.permission:framework-permission \
    com.android.permission:framework-permission-s \
    com.android.scheduling:framework-scheduling \
    com.android.sdkext:framework-sdkextensions \
    com.android.tethering:framework-connectivity \
    com.android.tethering:framework-connectivity-t \
    com.android.tethering:framework-tethering \
    com.android.uwb:framework-uwb \
    com.android.virt:framework-virtualization \
    com.android.wifi:framework-wifi \

# When we release crashrecovery module
ifeq ($(RELEASE_CRASHRECOVERY_MODULE),true)
  PRODUCT_APEX_BOOT_JARS += \
        com.android.crashrecovery:framework-crashrecovery \

endif

# Check if the build supports NFC apex or not
ifeq ($(RELEASE_PACKAGE_NFC_STACK),NfcNci)
    PRODUCT_BOOT_JARS += \
        framework-nfc
else
    PRODUCT_APEX_BOOT_JARS := \
        com.android.nfcservices:framework-nfc
endif

# TODO(b/308174306): Adjust this after multiple prebuilts version is supported.
# APEX boot jars that are not in prebuilt apexes.
# Keep the list sorted by module names and then library names.
PRODUCT_APEX_BOOT_JARS_FOR_SOURCE_BUILD_ONLY := \
    com.android.mediaprovider:framework-pdf \

# List of system_server classpath jars delivered via apex.
# Keep the list sorted by module names and then library names.
# Note: For modules available in Q, DO NOT add new entries here.
PRODUCT_APEX_SYSTEM_SERVER_JARS := \
    com.android.adservices:service-adservices \
    com.android.adservices:service-sdksandbox \
    com.android.appsearch:service-appsearch \
    com.android.art:service-art \
    com.android.configinfrastructure:service-configinfrastructure \
    com.android.healthfitness:service-healthfitness \
    com.android.media:service-media-s \
    com.android.ondevicepersonalization:service-ondevicepersonalization \
    com.android.permission:service-permission \
    com.android.rkpd:service-rkp \

# When we release crashrecovery module
ifeq ($(RELEASE_CRASHRECOVERY_MODULE),true)
  PRODUCT_APEX_SYSTEM_SERVER_JARS += \
        com.android.crashrecovery:service-crashrecovery \

endif

# Use $(wildcard) to avoid referencing the profile in thin manifests that don't have the
# art project.
ifneq (,$(wildcard art))
  PRODUCT_DEX_PREOPT_BOOT_IMAGE_PROFILE_LOCATION += art/build/boot/boot-image-profile.txt
endif

# List of jars on the platform that system_server loads dynamically using separate classloaders.
# Keep the list sorted library names.
PRODUCT_STANDALONE_SYSTEM_SERVER_JARS := \

# List of jars delivered via apex that system_server loads dynamically using separate classloaders.
# Keep the list sorted by module names and then library names.
# Note: For modules available in Q, DO NOT add new entries here.
PRODUCT_APEX_STANDALONE_SYSTEM_SERVER_JARS := \
    com.android.btservices:service-bluetooth \
    com.android.devicelock:service-devicelock \
    com.android.os.statsd:service-statsd \
    com.android.scheduling:service-scheduling \
    com.android.tethering:service-connectivity \
    com.android.uwb:service-uwb \
    com.android.wifi:service-wifi \

# Overrides the (apex, jar) pairs above when determining the on-device location. The format is:
# <old_apex>:<old_jar>:<new_apex>:<new_jar>
PRODUCT_CONFIGURED_JAR_LOCATION_OVERRIDES := \
    platform:framework-minus-apex:platform:framework \
    platform:core-icu4j-host:com.android.i18n:core-icu4j \
    platform:conscrypt-host:com.android.conscrypt:conscrypt \

# Minimal configuration for running dex2oat (default argument values).
# PRODUCT_USES_DEFAULT_ART_CONFIG must be true to enable boot image compilation.
PRODUCT_USES_DEFAULT_ART_CONFIG := true
PRODUCT_SYSTEM_PROPERTIES += \
    dalvik.vm.image-dex2oat-Xms=64m \
    dalvik.vm.image-dex2oat-Xmx=64m \
    dalvik.vm.dex2oat-Xms=64m \
    dalvik.vm.dex2oat-Xmx=512m \

PRODUCT_ENABLE_UFFD_GC := default<|MERGE_RESOLUTION|>--- conflicted
+++ resolved
@@ -50,11 +50,7 @@
 PRODUCT_BOOT_JARS += \
     framework-minus-apex \
     framework-graphics \
-<<<<<<< HEAD
-=======
     framework-location \
-    framework-nfc \
->>>>>>> dc8aeb25
     ext \
     telephony-common \
     voip-common \
