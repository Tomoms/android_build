--- conflicted
+++ resolved
@@ -61,11 +61,8 @@
     linker \
     logcat \
     logwrapper \
-<<<<<<< HEAD
+    mkshrc \
     reboot \
-=======
-    mkshrc \
->>>>>>> 12f87a5b
     service \
     servicemanager \
     sh \
