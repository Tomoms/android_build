function hmm() {
cat <<EOF
Invoke ". build/envsetup.sh" from your shell to add the following functions to your environment:
- lunch:   lunch <product_name>-<build_variant>
- tapas:   tapas [<App1> <App2> ...] [arm|x86|mips|armv5|arm64|x86_64|mips64] [eng|userdebug|user]
- croot:   Changes directory to the top of the tree.
- m:       Makes from the top of the tree.
- mm:      Builds all of the modules in the current directory, but not their dependencies.
- mmm:     Builds all of the modules in the supplied directories, but not their dependencies.
           To limit the modules being built use the syntax: mmm dir/:target1,target2.
- mma:     Builds all of the modules in the current directory, and their dependencies.
- mmma:    Builds all of the modules in the supplied directories, and their dependencies.
- cgrep:   Greps on all local C/C++ files.
- ggrep:   Greps on all local Gradle files.
- jgrep:   Greps on all local Java files.
- resgrep: Greps on all local res/*.xml files.
- mangrep: Greps on all local AndroidManifest.xml files.
- mgrep:   Greps on all local Makefiles files.
- sepgrep: Greps on all local sepolicy files.
- sgrep:   Greps on all local source files.
- godir:   Go to the directory containing a file.

Environemnt options:
- SANITIZE_HOST: Set to 'true' to use ASAN for all host modules. Note that
                 ASAN_OPTIONS=detect_leaks=0 will be set by default until the
                 build is leak-check clean.

Look at the source to view more functions. The complete list is:
EOF
    T=$(gettop)
    local A
    A=""
    for i in `cat $T/build/envsetup.sh | sed -n "/^[[:blank:]]*function /s/function \([a-z_]*\).*/\1/p" | sort | uniq`; do
      A="$A $i"
    done
    echo $A
}

# Get the value of a build variable as an absolute path.
function get_abs_build_var()
{
    T=$(gettop)
    if [ ! "$T" ]; then
        echo "Couldn't locate the top of the tree.  Try setting TOP." >&2
        return
    fi
    (\cd $T; CALLED_FROM_SETUP=true BUILD_SYSTEM=build/core \
      command make --no-print-directory -f build/core/config.mk dumpvar-abs-$1)
}

# Get the exact value of a build variable.
function get_build_var()
{
    T=$(gettop)
    if [ ! "$T" ]; then
        echo "Couldn't locate the top of the tree.  Try setting TOP." >&2
        return
    fi
    (\cd $T; CALLED_FROM_SETUP=true BUILD_SYSTEM=build/core \
      command make --no-print-directory -f build/core/config.mk dumpvar-$1)
}

# check to see if the supplied product is one we can build
function check_product()
{
    T=$(gettop)
    if [ ! "$T" ]; then
        echo "Couldn't locate the top of the tree.  Try setting TOP." >&2
        return
    fi
        TARGET_PRODUCT=$1 \
        TARGET_BUILD_VARIANT= \
        TARGET_BUILD_TYPE= \
        TARGET_BUILD_APPS= \
        get_build_var TARGET_DEVICE > /dev/null
    # hide successful answers, but allow the errors to show
}

VARIANT_CHOICES=(user userdebug eng)

# check to see if the supplied variant is valid
function check_variant()
{
    for v in ${VARIANT_CHOICES[@]}
    do
        if [ "$v" = "$1" ]
        then
            return 0
        fi
    done
    return 1
}

function setpaths()
{
    T=$(gettop)
    if [ ! "$T" ]; then
        echo "Couldn't locate the top of the tree.  Try setting TOP."
        return
    fi

    ##################################################################
    #                                                                #
    #              Read me before you modify this code               #
    #                                                                #
    #   This function sets ANDROID_BUILD_PATHS to what it is adding  #
    #   to PATH, and the next time it is run, it removes that from   #
    #   PATH.  This is required so lunch can be run more than once   #
    #   and still have working paths.                                #
    #                                                                #
    ##################################################################

    # Note: on windows/cygwin, ANDROID_BUILD_PATHS will contain spaces
    # due to "C:\Program Files" being in the path.

    # out with the old
    if [ -n "$ANDROID_BUILD_PATHS" ] ; then
        export PATH=${PATH/$ANDROID_BUILD_PATHS/}
    fi
    if [ -n "$ANDROID_PRE_BUILD_PATHS" ] ; then
        export PATH=${PATH/$ANDROID_PRE_BUILD_PATHS/}
        # strip leading ':', if any
        export PATH=${PATH/:%/}
    fi

    # and in with the new
    prebuiltdir=$(getprebuilt)
    gccprebuiltdir=$(get_abs_build_var ANDROID_GCC_PREBUILTS)

    # defined in core/config.mk
    targetgccversion=$(get_build_var TARGET_GCC_VERSION)
    targetgccversion2=$(get_build_var 2ND_TARGET_GCC_VERSION)
    export TARGET_GCC_VERSION=$targetgccversion

    # The gcc toolchain does not exists for windows/cygwin. In this case, do not reference it.
    export ANDROID_TOOLCHAIN=
    export ANDROID_TOOLCHAIN_2ND_ARCH=
    local ARCH=$(get_build_var TARGET_ARCH)
    case $ARCH in
        x86) toolchaindir=x86/x86_64-linux-android-$targetgccversion/bin
            ;;
        x86_64) toolchaindir=x86/x86_64-linux-android-$targetgccversion/bin
            ;;
        arm) toolchaindir=arm/arm-linux-androideabi-$targetgccversion/bin
            ;;
        arm64) toolchaindir=aarch64/aarch64-linux-android-$targetgccversion/bin;
               toolchaindir2=arm/arm-linux-androideabi-$targetgccversion2/bin
            ;;
        mips|mips64) toolchaindir=mips/mips64el-linux-android-$targetgccversion/bin
            ;;
        *)
            echo "Can't find toolchain for unknown architecture: $ARCH"
            toolchaindir=xxxxxxxxx
            ;;
    esac
    if [ -d "$gccprebuiltdir/$toolchaindir" ]; then
        export ANDROID_TOOLCHAIN=$gccprebuiltdir/$toolchaindir
    fi

    if [ -d "$gccprebuiltdir/$toolchaindir2" ]; then
        export ANDROID_TOOLCHAIN_2ND_ARCH=$gccprebuiltdir/$toolchaindir2
    fi

    export ANDROID_DEV_SCRIPTS=$T/development/scripts:$T/prebuilts/devtools/tools:$T/external/selinux/prebuilts/bin
    export ANDROID_BUILD_PATHS=$(get_build_var ANDROID_BUILD_PATHS):$ANDROID_TOOLCHAIN:$ANDROID_TOOLCHAIN_2ND_ARCH:$ANDROID_DEV_SCRIPTS:

    # If prebuilts/android-emulator/<system>/ exists, prepend it to our PATH
    # to ensure that the corresponding 'emulator' binaries are used.
    case $(uname -s) in
        Darwin)
            ANDROID_EMULATOR_PREBUILTS=$T/prebuilts/android-emulator/darwin-x86_64
            ;;
        Linux)
            ANDROID_EMULATOR_PREBUILTS=$T/prebuilts/android-emulator/linux-x86_64
            ;;
        *)
            ANDROID_EMULATOR_PREBUILTS=
            ;;
    esac
    if [ -n "$ANDROID_EMULATOR_PREBUILTS" -a -d "$ANDROID_EMULATOR_PREBUILTS" ]; then
        ANDROID_BUILD_PATHS=$ANDROID_BUILD_PATHS$ANDROID_EMULATOR_PREBUILTS:
        export ANDROID_EMULATOR_PREBUILTS
    fi

    export PATH=$ANDROID_BUILD_PATHS$PATH
    export PYTHONPATH=$T/development/python-packages:$PYTHONPATH

    unset ANDROID_JAVA_TOOLCHAIN
    unset ANDROID_PRE_BUILD_PATHS
    if [ -n "$JAVA_HOME" ]; then
        export ANDROID_JAVA_TOOLCHAIN=$JAVA_HOME/bin
        export ANDROID_PRE_BUILD_PATHS=$ANDROID_JAVA_TOOLCHAIN:
        export PATH=$ANDROID_PRE_BUILD_PATHS$PATH
    fi

    unset ANDROID_PRODUCT_OUT
    export ANDROID_PRODUCT_OUT=$(get_abs_build_var PRODUCT_OUT)
    export OUT=$ANDROID_PRODUCT_OUT

    unset ANDROID_HOST_OUT
    export ANDROID_HOST_OUT=$(get_abs_build_var HOST_OUT)

    # needed for building linux on MacOS
    # TODO: fix the path
    #export HOST_EXTRACFLAGS="-I "$T/system/kernel_headers/host_include
}

function printconfig()
{
    T=$(gettop)
    if [ ! "$T" ]; then
        echo "Couldn't locate the top of the tree.  Try setting TOP." >&2
        return
    fi
    get_build_var report_config
}

function set_stuff_for_environment()
{
    settitle
    set_java_home
    setpaths
    set_sequence_number

    export ANDROID_BUILD_TOP=$(gettop)
    # With this environment variable new GCC can apply colors to warnings/errors
    export GCC_COLORS='error=01;31:warning=01;35:note=01;36:caret=01;32:locus=01:quote=01'
    export ASAN_OPTIONS=detect_leaks=0
}

function set_sequence_number()
{
    export BUILD_ENV_SEQUENCE_NUMBER=10
}

function settitle()
{
    if [ "$STAY_OFF_MY_LAWN" = "" ]; then
        local arch=$(gettargetarch)
        local product=$TARGET_PRODUCT
        local variant=$TARGET_BUILD_VARIANT
        local apps=$TARGET_BUILD_APPS
        if [ -z "$apps" ]; then
            export PROMPT_COMMAND="echo -ne \"\033]0;[${arch}-${product}-${variant}] ${USER}@${HOSTNAME}: ${PWD}\007\""
        else
            export PROMPT_COMMAND="echo -ne \"\033]0;[$arch $apps $variant] ${USER}@${HOSTNAME}: ${PWD}\007\""
        fi
    fi
}

function addcompletions()
{
    local T dir f

    # Keep us from trying to run in something that isn't bash.
    if [ -z "${BASH_VERSION}" ]; then
        return
    fi

    # Keep us from trying to run in bash that's too old.
    if [ ${BASH_VERSINFO[0]} -lt 3 ]; then
        return
    fi

    dir="sdk/bash_completion"
    if [ -d ${dir} ]; then
        for f in `/bin/ls ${dir}/[a-z]*.bash 2> /dev/null`; do
            echo "including $f"
            . $f
        done
    fi
}

function choosetype()
{
    echo "Build type choices are:"
    echo "     1. release"
    echo "     2. debug"
    echo

    local DEFAULT_NUM DEFAULT_VALUE
    DEFAULT_NUM=1
    DEFAULT_VALUE=release

    export TARGET_BUILD_TYPE=
    local ANSWER
    while [ -z $TARGET_BUILD_TYPE ]
    do
        echo -n "Which would you like? ["$DEFAULT_NUM"] "
        if [ -z "$1" ] ; then
            read ANSWER
        else
            echo $1
            ANSWER=$1
        fi
        case $ANSWER in
        "")
            export TARGET_BUILD_TYPE=$DEFAULT_VALUE
            ;;
        1)
            export TARGET_BUILD_TYPE=release
            ;;
        release)
            export TARGET_BUILD_TYPE=release
            ;;
        2)
            export TARGET_BUILD_TYPE=debug
            ;;
        debug)
            export TARGET_BUILD_TYPE=debug
            ;;
        *)
            echo
            echo "I didn't understand your response.  Please try again."
            echo
            ;;
        esac
        if [ -n "$1" ] ; then
            break
        fi
    done

    set_stuff_for_environment
}

#
# This function isn't really right:  It chooses a TARGET_PRODUCT
# based on the list of boards.  Usually, that gets you something
# that kinda works with a generic product, but really, you should
# pick a product by name.
#
function chooseproduct()
{
    if [ "x$TARGET_PRODUCT" != x ] ; then
        default_value=$TARGET_PRODUCT
    else
        default_value=aosp_arm
    fi

    export TARGET_PRODUCT=
    local ANSWER
    while [ -z "$TARGET_PRODUCT" ]
    do
        echo -n "Which product would you like? [$default_value] "
        if [ -z "$1" ] ; then
            read ANSWER
        else
            echo $1
            ANSWER=$1
        fi

        if [ -z "$ANSWER" ] ; then
            export TARGET_PRODUCT=$default_value
        else
            if check_product $ANSWER
            then
                export TARGET_PRODUCT=$ANSWER
            else
                echo "** Not a valid product: $ANSWER"
            fi
        fi
        if [ -n "$1" ] ; then
            break
        fi
    done

    set_stuff_for_environment
}

function choosevariant()
{
    echo "Variant choices are:"
    local index=1
    local v
    for v in ${VARIANT_CHOICES[@]}
    do
        # The product name is the name of the directory containing
        # the makefile we found, above.
        echo "     $index. $v"
        index=$(($index+1))
    done

    local default_value=eng
    local ANSWER

    export TARGET_BUILD_VARIANT=
    while [ -z "$TARGET_BUILD_VARIANT" ]
    do
        echo -n "Which would you like? [$default_value] "
        if [ -z "$1" ] ; then
            read ANSWER
        else
            echo $1
            ANSWER=$1
        fi

        if [ -z "$ANSWER" ] ; then
            export TARGET_BUILD_VARIANT=$default_value
        elif (echo -n $ANSWER | grep -q -e "^[0-9][0-9]*$") ; then
            if [ "$ANSWER" -le "${#VARIANT_CHOICES[@]}" ] ; then
                export TARGET_BUILD_VARIANT=${VARIANT_CHOICES[$(($ANSWER-1))]}
            fi
        else
            if check_variant $ANSWER
            then
                export TARGET_BUILD_VARIANT=$ANSWER
            else
                echo "** Not a valid variant: $ANSWER"
            fi
        fi
        if [ -n "$1" ] ; then
            break
        fi
    done
}

function choosecombo()
{
    choosetype $1

    echo
    echo
    chooseproduct $2

    echo
    echo
    choosevariant $3

    echo
    set_stuff_for_environment
    printconfig
}

# Clear this variable.  It will be built up again when the vendorsetup.sh
# files are included at the end of this file.
unset LUNCH_MENU_CHOICES
function add_lunch_combo()
{
    local new_combo=$1
    local c
    for c in ${LUNCH_MENU_CHOICES[@]} ; do
        if [ "$new_combo" = "$c" ] ; then
            return
        fi
    done
    LUNCH_MENU_CHOICES=(${LUNCH_MENU_CHOICES[@]} $new_combo)
}

# add the default one here
add_lunch_combo aosp_arm-eng
add_lunch_combo aosp_arm64-eng
add_lunch_combo aosp_mips-eng
add_lunch_combo aosp_mips64-eng
add_lunch_combo aosp_x86-eng
add_lunch_combo aosp_x86_64-eng

function print_lunch_menu()
{
    local uname=$(uname)
    echo
    echo "You're building on" $uname
    echo
    echo "Lunch menu... pick a combo:"

    local i=1
    local choice
    for choice in ${LUNCH_MENU_CHOICES[@]}
    do
        echo "     $i. $choice"
        i=$(($i+1))
    done

    echo
}

function lunch()
{
    local answer

    if [ "$1" ] ; then
        answer=$1
    else
        print_lunch_menu
        echo -n "Which would you like? [aosp_arm-eng] "
        read answer
    fi

    local selection=

    if [ -z "$answer" ]
    then
        selection=aosp_arm-eng
    elif (echo -n $answer | grep -q -e "^[0-9][0-9]*$")
    then
        if [ $answer -le ${#LUNCH_MENU_CHOICES[@]} ]
        then
            selection=${LUNCH_MENU_CHOICES[$(($answer-1))]}
        fi
    elif (echo -n $answer | grep -q -e "^[^\-][^\-]*-[^\-][^\-]*$")
    then
        selection=$answer
    fi

    if [ -z "$selection" ]
    then
        echo
        echo "Invalid lunch combo: $answer"
        return 1
    fi

    export TARGET_BUILD_APPS=

    local product=$(echo -n $selection | sed -e "s/-.*$//")
    check_product $product
    if [ $? -ne 0 ]
    then
        echo
        echo "** Don't have a product spec for: '$product'"
        echo "** Do you have the right repo manifest?"
        product=
    fi

    local variant=$(echo -n $selection | sed -e "s/^[^\-]*-//")
    check_variant $variant
    if [ $? -ne 0 ]
    then
        echo
        echo "** Invalid variant: '$variant'"
        echo "** Must be one of ${VARIANT_CHOICES[@]}"
        variant=
    fi

    if [ -z "$product" -o -z "$variant" ]
    then
        echo
        return 1
    fi

    export TARGET_PRODUCT=$product
    export TARGET_BUILD_VARIANT=$variant
    export TARGET_BUILD_TYPE=release

    echo

    set_stuff_for_environment
    printconfig
}

# Tab completion for lunch.
function _lunch()
{
    local cur prev opts
    COMPREPLY=()
    cur="${COMP_WORDS[COMP_CWORD]}"
    prev="${COMP_WORDS[COMP_CWORD-1]}"

    COMPREPLY=( $(compgen -W "${LUNCH_MENU_CHOICES[*]}" -- ${cur}) )
    return 0
}
complete -F _lunch lunch

# Configures the build to build unbundled apps.
# Run tapas with one or more app names (from LOCAL_PACKAGE_NAME)
function tapas()
{
    local arch="$(echo $* | xargs -n 1 echo | \grep -E '^(arm|x86|mips|armv5|arm64|x86_64|mips64)$' | xargs)"
    local variant="$(echo $* | xargs -n 1 echo | \grep -E '^(user|userdebug|eng)$' | xargs)"
    local density="$(echo $* | xargs -n 1 echo | \grep -E '^(ldpi|mdpi|tvdpi|hdpi|xhdpi|xxhdpi|xxxhdpi|alldpi)$' | xargs)"
    local apps="$(echo $* | xargs -n 1 echo | \grep -E -v '^(user|userdebug|eng|arm|x86|mips|armv5|arm64|x86_64|mips64|ldpi|mdpi|tvdpi|hdpi|xhdpi|xxhdpi|xxxhdpi|alldpi)$' | xargs)"

    if [ $(echo $arch | wc -w) -gt 1 ]; then
        echo "tapas: Error: Multiple build archs supplied: $arch"
        return
    fi
    if [ $(echo $variant | wc -w) -gt 1 ]; then
        echo "tapas: Error: Multiple build variants supplied: $variant"
        return
    fi
    if [ $(echo $density | wc -w) -gt 1 ]; then
        echo "tapas: Error: Multiple densities supplied: $density"
        return
    fi

    local product=aosp_arm
    case $arch in
      x86)    product=aosp_x86;;
      mips)   product=aosp_mips;;
      armv5)  product=generic_armv5;;
      arm64)  product=aosp_arm64;;
      x86_64) product=aosp_x86_64;;
      mips64)  product=aosp_mips64;;
    esac
    if [ -z "$variant" ]; then
        variant=eng
    fi
    if [ -z "$apps" ]; then
        apps=all
    fi
    if [ -z "$density" ]; then
        density=alldpi
    fi

    export TARGET_PRODUCT=$product
    export TARGET_BUILD_VARIANT=$variant
    export TARGET_BUILD_DENSITY=$density
    export TARGET_BUILD_TYPE=release
    export TARGET_BUILD_APPS=$apps

    set_stuff_for_environment
    printconfig
}

function gettop
{
    local TOPFILE=build/core/envsetup.mk
    if [ -n "$TOP" -a -f "$TOP/$TOPFILE" ] ; then
        # The following circumlocution ensures we remove symlinks from TOP.
        (cd $TOP; PWD= /bin/pwd)
    else
        if [ -f $TOPFILE ] ; then
            # The following circumlocution (repeated below as well) ensures
            # that we record the true directory name and not one that is
            # faked up with symlink names.
            PWD= /bin/pwd
        else
            local HERE=$PWD
            T=
            while [ \( ! \( -f $TOPFILE \) \) -a \( $PWD != "/" \) ]; do
                \cd ..
                T=`PWD= /bin/pwd -P`
            done
            \cd $HERE
            if [ -f "$T/$TOPFILE" ]; then
                echo $T
            fi
        fi
    fi
}

# Return driver for "make", if any (eg. static analyzer)
function getdriver()
{
    local T="$1"
    test "$WITH_STATIC_ANALYZER" = "0" && unset WITH_STATIC_ANALYZER
    if [ -n "$WITH_STATIC_ANALYZER" ]; then
        echo "\
$T/prebuilts/misc/linux-x86/analyzer/tools/scan-build/scan-build \
--use-analyzer $T/prebuilts/misc/linux-x86/analyzer/bin/analyzer \
--status-bugs \
--top=$T"
    fi
}

function m()
{
    local T=$(gettop)
    local DRV=$(getdriver $T)
    if [ "$T" ]; then
        $DRV make -C $T -f build/core/main.mk $@
    else
        echo "Couldn't locate the top of the tree.  Try setting TOP."
        return 1
    fi
}

function findmakefile()
{
    TOPFILE=build/core/envsetup.mk
    local HERE=$PWD
    T=
    while [ \( ! \( -f $TOPFILE \) \) -a \( $PWD != "/" \) ]; do
        T=`PWD= /bin/pwd`
        if [ -f "$T/Android.mk" ]; then
            echo $T/Android.mk
            \cd $HERE
            return
        fi
        \cd ..
    done
    \cd $HERE
}

function mm()
{
    local T=$(gettop)
    local DRV=$(getdriver $T)
    # If we're sitting in the root of the build tree, just do a
    # normal make.
    if [ -f build/core/envsetup.mk -a -f Makefile ]; then
        $DRV make $@
    else
        # Find the closest Android.mk file.
        local M=$(findmakefile)
        local MODULES=
        local GET_INSTALL_PATH=
        local ARGS=
        # Remove the path to top as the makefilepath needs to be relative
        local M=`echo $M|sed 's:'$T'/::'`
        if [ ! "$T" ]; then
            echo "Couldn't locate the top of the tree.  Try setting TOP."
            return 1
        elif [ ! "$M" ]; then
            echo "Couldn't locate a makefile from the current directory."
            return 1
        else
            for ARG in $@; do
                case $ARG in
                  GET-INSTALL-PATH) GET_INSTALL_PATH=$ARG;;
                esac
            done
            if [ -n "$GET_INSTALL_PATH" ]; then
              MODULES=
              ARGS=GET-INSTALL-PATH
            else
              MODULES=all_modules
              ARGS=$@
            fi
            ONE_SHOT_MAKEFILE=$M $DRV make -C $T -f build/core/main.mk $MODULES $ARGS
        fi
    fi
}

function mmm()
{
    local T=$(gettop)
    local DRV=$(getdriver $T)
    if [ "$T" ]; then
        local MAKEFILE=
        local MODULES=
        local ARGS=
        local DIR TO_CHOP
        local GET_INSTALL_PATH=
        local DASH_ARGS=$(echo "$@" | awk -v RS=" " -v ORS=" " '/^-.*$/')
        local DIRS=$(echo "$@" | awk -v RS=" " -v ORS=" " '/^[^-].*$/')
        for DIR in $DIRS ; do
            MODULES=`echo $DIR | sed -n -e 's/.*:\(.*$\)/\1/p' | sed 's/,/ /'`
            if [ "$MODULES" = "" ]; then
                MODULES=all_modules
            fi
            DIR=`echo $DIR | sed -e 's/:.*//' -e 's:/$::'`
            if [ -f $DIR/Android.mk ]; then
                local TO_CHOP=`(\cd -P -- $T && pwd -P) | wc -c | tr -d ' '`
                local TO_CHOP=`expr $TO_CHOP + 1`
                local START=`PWD= /bin/pwd`
                local MFILE=`echo $START | cut -c${TO_CHOP}-`
                if [ "$MFILE" = "" ] ; then
                    MFILE=$DIR/Android.mk
                else
                    MFILE=$MFILE/$DIR/Android.mk
                fi
                MAKEFILE="$MAKEFILE $MFILE"
            else
                case $DIR in
<<<<<<< HEAD
                  showcommands | snod | dist | incrementaljavac | *=*) ARGS="$ARGS $DIR";;
=======
                  showcommands | snod | dist | *=*) ARGS="$ARGS $DIR";;
>>>>>>> 964f06b1
                  GET-INSTALL-PATH) GET_INSTALL_PATH=$DIR;;
                  *) echo "No Android.mk in $DIR."; return 1;;
                esac
            fi
        done
        if [ -n "$GET_INSTALL_PATH" ]; then
          ARGS=$GET_INSTALL_PATH
          MODULES=
        fi
        ONE_SHOT_MAKEFILE="$MAKEFILE" $DRV make -C $T -f build/core/main.mk $DASH_ARGS $MODULES $ARGS
    else
        echo "Couldn't locate the top of the tree.  Try setting TOP."
        return 1
    fi
}

function mma()
{
  local T=$(gettop)
  local DRV=$(getdriver $T)
  if [ -f build/core/envsetup.mk -a -f Makefile ]; then
    $DRV make $@
  else
    if [ ! "$T" ]; then
      echo "Couldn't locate the top of the tree.  Try setting TOP."
      return 1
    fi
    local MY_PWD=`PWD= /bin/pwd|sed 's:'$T'/::'`
    $DRV make -C $T -f build/core/main.mk $@ MODULES-IN/$MY_PWD
  fi
}

function mmma()
{
  local T=$(gettop)
  local DRV=$(getdriver $T)
  if [ "$T" ]; then
    local DASH_ARGS=$(echo "$@" | awk -v RS=" " -v ORS=" " '/^-.*$/')
    local DIRS=$(echo "$@" | awk -v RS=" " -v ORS=" " '/^[^-].*$/')
    local MY_PWD=`PWD= /bin/pwd`
    if [ "$MY_PWD" = "$T" ]; then
      MY_PWD=
    else
      MY_PWD=`echo $MY_PWD|sed 's:'$T'/::'`
    fi
    local DIR=
    local MODULES_IN_PATHS=
    local ARGS=
    for DIR in $DIRS ; do
      if [ -d $DIR ]; then
        # Remove the leading ./ and trailing / if any exists.
        DIR=${DIR#./}
        DIR=${DIR%/}
        if [ "$MY_PWD" != "" ]; then
          DIR=$MY_PWD/$DIR
        fi
        MODULES_IN_PATHS="$MODULES_IN_PATHS MODULES-IN/$DIR"
      else
        case $DIR in
<<<<<<< HEAD
          showcommands | snod | dist | incrementaljavac | *=*) ARGS="$ARGS $DIR";;
=======
          showcommands | snod | dist | *=*) ARGS="$ARGS $DIR";;
>>>>>>> 964f06b1
          *) echo "Couldn't find directory $DIR"; return 1;;
        esac
      fi
    done
    $DRV make -C $T -f build/core/main.mk $DASH_ARGS $ARGS $MODULES_IN_PATHS
  else
    echo "Couldn't locate the top of the tree.  Try setting TOP."
    return 1
  fi
}

function croot()
{
    T=$(gettop)
    if [ "$T" ]; then
        \cd $(gettop)
    else
        echo "Couldn't locate the top of the tree.  Try setting TOP."
    fi
}

function cproj()
{
    TOPFILE=build/core/envsetup.mk
    local HERE=$PWD
    T=
    while [ \( ! \( -f $TOPFILE \) \) -a \( $PWD != "/" \) ]; do
        T=$PWD
        if [ -f "$T/Android.mk" ]; then
            \cd $T
            return
        fi
        \cd ..
    done
    \cd $HERE
    echo "can't find Android.mk"
}

# simplified version of ps; output in the form
# <pid> <procname>
function qpid() {
    local prepend=''
    local append=''
    if [ "$1" = "--exact" ]; then
        prepend=' '
        append='$'
        shift
    elif [ "$1" = "--help" -o "$1" = "-h" ]; then
		echo "usage: qpid [[--exact] <process name|pid>"
		return 255
	fi

    local EXE="$1"
    if [ "$EXE" ] ; then
		qpid | \grep "$prepend$EXE$append"
	else
		adb shell ps \
			| tr -d '\r' \
			| sed -e 1d -e 's/^[^ ]* *\([0-9]*\).* \([^ ]*\)$/\1 \2/'
	fi
}

function pid()
{
    local prepend=''
    local append=''
    if [ "$1" = "--exact" ]; then
        prepend=' '
        append='$'
        shift
    fi
    local EXE="$1"
    if [ "$EXE" ] ; then
        local PID=`adb shell ps \
            | tr -d '\r' \
            | \grep "$prepend$EXE$append" \
            | sed -e 's/^[^ ]* *\([0-9]*\).*$/\1/'`
        echo "$PID"
    else
        echo "usage: pid [--exact] <process name>"
		return 255
    fi
}

# coredump_setup - enable core dumps globally for any process
#                  that has the core-file-size limit set correctly
#
# NOTE: You must call also coredump_enable for a specific process
#       if its core-file-size limit is not set already.
# NOTE: Core dumps are written to ramdisk; they will not survive a reboot!

function coredump_setup()
{
	echo "Getting root...";
	adb root;
	adb wait-for-device;

	echo "Remounting root parition read-write...";
	adb shell mount -w -o remount -t rootfs rootfs;
	sleep 1;
	adb wait-for-device;
	adb shell mkdir -p /cores;
	adb shell mount -t tmpfs tmpfs /cores;
	adb shell chmod 0777 /cores;

	echo "Granting SELinux permission to dump in /cores...";
	adb shell restorecon -R /cores;

	echo "Set core pattern.";
	adb shell 'echo /cores/core.%p > /proc/sys/kernel/core_pattern';

	echo "Done."
}

# coredump_enable - enable core dumps for the specified process
# $1 = PID of process (e.g., $(pid mediaserver))
#
# NOTE: coredump_setup must have been called as well for a core
#       dump to actually be generated.

function coredump_enable()
{
	local PID=$1;
	if [ -z "$PID" ]; then
		printf "Expecting a PID!\n";
		return;
	fi;
	echo "Setting core limit for $PID to infinite...";
	adb shell prlimit $PID 4 -1 -1
}

# core - send SIGV and pull the core for process
# $1 = PID of process (e.g., $(pid mediaserver))
#
# NOTE: coredump_setup must be called once per boot for core dumps to be
#       enabled globally.

function core()
{
	local PID=$1;

	if [ -z "$PID" ]; then
		printf "Expecting a PID!\n";
		return;
	fi;

	local CORENAME=core.$PID;
	local COREPATH=/cores/$CORENAME;
	local SIG=SEGV;

	coredump_enable $1;

	local done=0;
	while [ $(adb shell "[ -d /proc/$PID ] && echo -n yes") ]; do
		printf "\tSending SIG%s to %d...\n" $SIG $PID;
		adb shell kill -$SIG $PID;
		sleep 1;
	done;

	adb shell "while [ ! -f $COREPATH ] ; do echo waiting for $COREPATH to be generated; sleep 1; done"
	echo "Done: core is under $COREPATH on device.";
}

# systemstack - dump the current stack trace of all threads in the system process
# to the usual ANR traces file
function systemstack()
{
    stacks system_server
}

function stacks()
{
    if [[ $1 =~ ^[0-9]+$ ]] ; then
        local PID="$1"
    elif [ "$1" ] ; then
        local PIDLIST="$(pid $1)"
        if [[ $PIDLIST =~ ^[0-9]+$ ]] ; then
            local PID="$PIDLIST"
        elif [ "$PIDLIST" ] ; then
            echo "more than one process: $1"
        else
            echo "no such process: $1"
        fi
    else
        echo "usage: stacks [pid|process name]"
    fi

    if [ "$PID" ] ; then
        # Determine whether the process is native
        if adb shell ls -l /proc/$PID/exe | grep -q /system/bin/app_process ; then
            # Dump stacks of Dalvik process
            local TRACES=/data/anr/traces.txt
            local ORIG=/data/anr/traces.orig
            local TMP=/data/anr/traces.tmp

            # Keep original traces to avoid clobbering
            adb shell mv $TRACES $ORIG

            # Make sure we have a usable file
            adb shell touch $TRACES
            adb shell chmod 666 $TRACES

            # Dump stacks and wait for dump to finish
            adb shell kill -3 $PID
            adb shell notify $TRACES >/dev/null

            # Restore original stacks, and show current output
            adb shell mv $TRACES $TMP
            adb shell mv $ORIG $TRACES
            adb shell cat $TMP
        else
            # Dump stacks of native process
            local USE64BIT="$(is64bit $PID)"
            adb shell debuggerd$USE64BIT -b $PID
        fi
    fi
}

# Read the ELF header from /proc/$PID/exe to determine if the process is
# 64-bit.
function is64bit()
{
    local PID="$1"
    if [ "$PID" ] ; then
        if [[ "$(adb shell cat /proc/$PID/exe | xxd -l 1 -s 4 -ps)" -eq "02" ]] ; then
            echo "64"
        else
            echo ""
        fi
    else
        echo ""
    fi
}

case `uname -s` in
    Darwin)
        function sgrep()
        {
            find -E . -name .repo -prune -o -name .git -prune -o  -type f -iregex '.*\.(c|h|cc|cpp|S|java|xml|sh|mk|aidl)' -print0 | xargs -0 grep --color -n "$@"
        }

        ;;
    *)
        function sgrep()
        {
            find . -name .repo -prune -o -name .git -prune -o  -type f -iregex '.*\.\(c\|h\|cc\|cpp\|S\|java\|xml\|sh\|mk\|aidl\)' -print0 | xargs -0 grep --color -n "$@"
        }
        ;;
esac

function gettargetarch
{
    get_build_var TARGET_ARCH
}

function ggrep()
{
    find . -name .repo -prune -o -name .git -prune -o -name out -prune -o -type f -name "*\.gradle" -print0 | xargs -0 grep --color -n "$@"
}

function jgrep()
{
    find . -name .repo -prune -o -name .git -prune -o -name out -prune -o -type f -name "*\.java" -print0 | xargs -0 grep --color -n "$@"
}

function cgrep()
{
    find . -name .repo -prune -o -name .git -prune -o -name out -prune -o -type f \( -name '*.c' -o -name '*.cc' -o -name '*.cpp' -o -name '*.h' -o -name '*.hpp' \) -print0 | xargs -0 grep --color -n "$@"
}

function resgrep()
{
    for dir in `find . -name .repo -prune -o -name .git -prune -o -name out -prune -o -name res -type d`; do find $dir -type f -name '*\.xml' -print0 | xargs -0 grep --color -n "$@"; done;
}

function mangrep()
{
    find . -name .repo -prune -o -name .git -prune -o -path ./out -prune -o -type f -name 'AndroidManifest.xml' -print0 | xargs -0 grep --color -n "$@"
}

function sepgrep()
{
    find . -name .repo -prune -o -name .git -prune -o -path ./out -prune -o -name sepolicy -type d -print0 | xargs -0 grep --color -n -r --exclude-dir=\.git "$@"
}

function rcgrep()
{
    find . -name .repo -prune -o -name .git -prune -o -name out -prune -o -type f -name "*\.rc*" -print0 | xargs -0 grep --color -n "$@"
}

case `uname -s` in
    Darwin)
        function mgrep()
        {
            find -E . -name .repo -prune -o -name .git -prune -o -path ./out -prune -o -type f -iregex '.*/(Makefile|Makefile\..*|.*\.make|.*\.mak|.*\.mk)' -print0 | xargs -0 grep --color -n "$@"
        }

        function treegrep()
        {
            find -E . -name .repo -prune -o -name .git -prune -o -type f -iregex '.*\.(c|h|cpp|S|java|xml)' -print0 | xargs -0 grep --color -n -i "$@"
        }

        ;;
    *)
        function mgrep()
        {
            find . -name .repo -prune -o -name .git -prune -o -path ./out -prune -o -regextype posix-egrep -iregex '(.*\/Makefile|.*\/Makefile\..*|.*\.make|.*\.mak|.*\.mk)' -type f -print0 | xargs -0 grep --color -n "$@"
        }

        function treegrep()
        {
            find . -name .repo -prune -o -name .git -prune -o -regextype posix-egrep -iregex '.*\.(c|h|cpp|S|java|xml)' -type f -print0 | xargs -0 grep --color -n -i "$@"
        }

        ;;
esac

function getprebuilt
{
    get_abs_build_var ANDROID_PREBUILTS
}

function tracedmdump()
{
    T=$(gettop)
    if [ ! "$T" ]; then
        echo "Couldn't locate the top of the tree.  Try setting TOP."
        return
    fi
    local prebuiltdir=$(getprebuilt)
    local arch=$(gettargetarch)
    local KERNEL=$T/prebuilts/qemu-kernel/$arch/vmlinux-qemu

    local TRACE=$1
    if [ ! "$TRACE" ] ; then
        echo "usage:  tracedmdump  tracename"
        return
    fi

    if [ ! -r "$KERNEL" ] ; then
        echo "Error: cannot find kernel: '$KERNEL'"
        return
    fi

    local BASETRACE=$(basename $TRACE)
    if [ "$BASETRACE" = "$TRACE" ] ; then
        TRACE=$ANDROID_PRODUCT_OUT/traces/$TRACE
    fi

    echo "post-processing traces..."
    rm -f $TRACE/qtrace.dexlist
    post_trace $TRACE
    if [ $? -ne 0 ]; then
        echo "***"
        echo "*** Error: malformed trace.  Did you remember to exit the emulator?"
        echo "***"
        return
    fi
    echo "generating dexlist output..."
    /bin/ls $ANDROID_PRODUCT_OUT/system/framework/*.jar $ANDROID_PRODUCT_OUT/system/app/*.apk $ANDROID_PRODUCT_OUT/data/app/*.apk 2>/dev/null | xargs dexlist > $TRACE/qtrace.dexlist
    echo "generating dmtrace data..."
    q2dm -r $ANDROID_PRODUCT_OUT/symbols $TRACE $KERNEL $TRACE/dmtrace || return
    echo "generating html file..."
    dmtracedump -h $TRACE/dmtrace >| $TRACE/dmtrace.html || return
    echo "done, see $TRACE/dmtrace.html for details"
    echo "or run:"
    echo "    traceview $TRACE/dmtrace"
}

# communicate with a running device or emulator, set up necessary state,
# and run the hat command.
function runhat()
{
    # process standard adb options
    local adbTarget=""
    if [ "$1" = "-d" -o "$1" = "-e" ]; then
        adbTarget=$1
        shift 1
    elif [ "$1" = "-s" ]; then
        adbTarget="$1 $2"
        shift 2
    fi
    local adbOptions=${adbTarget}
    #echo adbOptions = ${adbOptions}

    # runhat options
    local targetPid=$1

    if [ "$targetPid" = "" ]; then
        echo "Usage: runhat [ -d | -e | -s serial ] target-pid"
        return
    fi

    # confirm hat is available
    if [ -z $(which hat) ]; then
        echo "hat is not available in this configuration."
        return
    fi

    # issue "am" command to cause the hprof dump
    local devFile=/data/local/tmp/hprof-$targetPid
    echo "Poking $targetPid and waiting for data..."
    echo "Storing data at $devFile"
    adb ${adbOptions} shell am dumpheap $targetPid $devFile
    echo "Press enter when logcat shows \"hprof: heap dump completed\""
    echo -n "> "
    read

    local localFile=/tmp/$$-hprof

    echo "Retrieving file $devFile..."
    adb ${adbOptions} pull $devFile $localFile

    adb ${adbOptions} shell rm $devFile

    echo "Running hat on $localFile"
    echo "View the output by pointing your browser at http://localhost:7000/"
    echo ""
    hat -JXmx512m $localFile
}

function getbugreports()
{
    local reports=(`adb shell ls /sdcard/bugreports | tr -d '\r'`)

    if [ ! "$reports" ]; then
        echo "Could not locate any bugreports."
        return
    fi

    local report
    for report in ${reports[@]}
    do
        echo "/sdcard/bugreports/${report}"
        adb pull /sdcard/bugreports/${report} ${report}
        gunzip ${report}
    done
}

function getsdcardpath()
{
    adb ${adbOptions} shell echo -n \$\{EXTERNAL_STORAGE\}
}

function getscreenshotpath()
{
    echo "$(getsdcardpath)/Pictures/Screenshots"
}

function getlastscreenshot()
{
    local screenshot_path=$(getscreenshotpath)
    local screenshot=`adb ${adbOptions} ls ${screenshot_path} | grep Screenshot_[0-9-]*.*\.png | sort -rk 3 | cut -d " " -f 4 | head -n 1`
    if [ "$screenshot" = "" ]; then
        echo "No screenshots found."
        return
    fi
    echo "${screenshot}"
    adb ${adbOptions} pull ${screenshot_path}/${screenshot}
}

function startviewserver()
{
    local port=4939
    if [ $# -gt 0 ]; then
            port=$1
    fi
    adb shell service call window 1 i32 $port
}

function stopviewserver()
{
    adb shell service call window 2
}

function isviewserverstarted()
{
    adb shell service call window 3
}

function key_home()
{
    adb shell input keyevent 3
}

function key_back()
{
    adb shell input keyevent 4
}

function key_menu()
{
    adb shell input keyevent 82
}

function smoketest()
{
    if [ ! "$ANDROID_PRODUCT_OUT" ]; then
        echo "Couldn't locate output files.  Try running 'lunch' first." >&2
        return
    fi
    T=$(gettop)
    if [ ! "$T" ]; then
        echo "Couldn't locate the top of the tree.  Try setting TOP." >&2
        return
    fi

    (\cd "$T" && mmm tests/SmokeTest) &&
      adb uninstall com.android.smoketest > /dev/null &&
      adb uninstall com.android.smoketest.tests > /dev/null &&
      adb install $ANDROID_PRODUCT_OUT/data/app/SmokeTestApp.apk &&
      adb install $ANDROID_PRODUCT_OUT/data/app/SmokeTest.apk &&
      adb shell am instrument -w com.android.smoketest.tests/android.test.InstrumentationTestRunner
}

# simple shortcut to the runtest command
function runtest()
{
    T=$(gettop)
    if [ ! "$T" ]; then
        echo "Couldn't locate the top of the tree.  Try setting TOP." >&2
        return
    fi
    ("$T"/development/testrunner/runtest.py $@)
}

function godir () {
    if [[ -z "$1" ]]; then
        echo "Usage: godir <regex>"
        return
    fi
    T=$(gettop)
    if [[ ! -f $T/filelist ]]; then
        echo -n "Creating index..."
        (\cd $T; find . -wholename ./out -prune -o -wholename ./.repo -prune -o -type f > filelist)
        echo " Done"
        echo ""
    fi
    local lines
    lines=($(\grep "$1" $T/filelist | sed -e 's/\/[^/]*$//' | sort | uniq))
    if [[ ${#lines[@]} = 0 ]]; then
        echo "Not found"
        return
    fi
    local pathname
    local choice
    if [[ ${#lines[@]} > 1 ]]; then
        while [[ -z "$pathname" ]]; do
            local index=1
            local line
            for line in ${lines[@]}; do
                printf "%6s %s\n" "[$index]" $line
                index=$(($index + 1))
            done
            echo
            echo -n "Select one: "
            unset choice
            read choice
            if [[ $choice -gt ${#lines[@]} || $choice -lt 1 ]]; then
                echo "Invalid choice"
                continue
            fi
            pathname=${lines[$(($choice-1))]}
        done
    else
        pathname=${lines[0]}
    fi
    \cd $T/$pathname
}

# Force JAVA_HOME to point to java 1.7 if it isn't already set.
#
# Note that the MacOS path for java 1.7 includes a minor revision number (sigh).
# For some reason, installing the JDK doesn't make it show up in the
# JavaVM.framework/Versions/1.7/ folder.
function set_java_home() {
    # Clear the existing JAVA_HOME value if we set it ourselves, so that
    # we can reset it later, depending on the version of java the build
    # system needs.
    #
    # If we don't do this, the JAVA_HOME value set by the first call to
    # build/envsetup.sh will persist forever.
    if [ -n "$ANDROID_SET_JAVA_HOME" ]; then
      export JAVA_HOME=""
    fi

    if [ ! "$JAVA_HOME" ]; then
      case `uname -s` in
          Darwin)
              export JAVA_HOME=$(/usr/libexec/java_home -v 1.7)
              ;;
          *)
              export JAVA_HOME=/usr/lib/jvm/java-7-openjdk-amd64
              ;;
      esac

      # Keep track of the fact that we set JAVA_HOME ourselves, so that
      # we can change it on the next envsetup.sh, if required.
      export ANDROID_SET_JAVA_HOME=true
    fi
}

# Print colored exit condition
function pez {
    "$@"
    local retval=$?
    if [ $retval -ne 0 ]
    then
        echo $'\E'"[0;31mFAILURE\e[00m"
    else
        echo $'\E'"[0;32mSUCCESS\e[00m"
    fi
    return $retval
}

function get_make_command()
{
  echo command make
}

function make()
{
    local start_time=$(date +"%s")
    $(get_make_command) "$@"
    local ret=$?
    local end_time=$(date +"%s")
    local tdiff=$(($end_time-$start_time))
    local hours=$(($tdiff / 3600 ))
    local mins=$((($tdiff % 3600) / 60))
    local secs=$(($tdiff % 60))
    local ncolors=$(tput colors 2>/dev/null)
    if [ -n "$ncolors" ] && [ $ncolors -ge 8 ]; then
        color_failed=$'\E'"[0;31m"
        color_success=$'\E'"[0;32m"
        color_reset=$'\E'"[00m"
    else
        color_failed=""
        color_success=""
        color_reset=""
    fi
    echo
    if [ $ret -eq 0 ] ; then
        echo -n "${color_success}#### make completed successfully "
    else
        echo -n "${color_failed}#### make failed to build some targets "
    fi
    if [ $hours -gt 0 ] ; then
        printf "(%02g:%02g:%02g (hh:mm:ss))" $hours $mins $secs
    elif [ $mins -gt 0 ] ; then
        printf "(%02g:%02g (mm:ss))" $mins $secs
    elif [ $secs -gt 0 ] ; then
        printf "(%s seconds)" $secs
    fi
    echo " ####${color_reset}"
    echo
    return $ret
}

if [ "x$SHELL" != "x/bin/bash" ]; then
    case `ps -o command -p $$` in
        *bash*)
            ;;
        *)
            echo "WARNING: Only bash is supported, use of other shell would lead to erroneous results"
            ;;
    esac
fi

# Execute the contents of any vendorsetup.sh files we can find.
for f in `test -d device && find -L device -maxdepth 4 -name 'vendorsetup.sh' 2> /dev/null | sort` \
         `test -d vendor && find -L vendor -maxdepth 4 -name 'vendorsetup.sh' 2> /dev/null | sort`
do
    echo "including $f"
    . $f
done
unset f

addcompletions<|MERGE_RESOLUTION|>--- conflicted
+++ resolved
@@ -751,11 +751,7 @@
                 MAKEFILE="$MAKEFILE $MFILE"
             else
                 case $DIR in
-<<<<<<< HEAD
-                  showcommands | snod | dist | incrementaljavac | *=*) ARGS="$ARGS $DIR";;
-=======
                   showcommands | snod | dist | *=*) ARGS="$ARGS $DIR";;
->>>>>>> 964f06b1
                   GET-INSTALL-PATH) GET_INSTALL_PATH=$DIR;;
                   *) echo "No Android.mk in $DIR."; return 1;;
                 esac
@@ -815,11 +811,7 @@
         MODULES_IN_PATHS="$MODULES_IN_PATHS MODULES-IN/$DIR"
       else
         case $DIR in
-<<<<<<< HEAD
-          showcommands | snod | dist | incrementaljavac | *=*) ARGS="$ARGS $DIR";;
-=======
           showcommands | snod | dist | *=*) ARGS="$ARGS $DIR";;
->>>>>>> 964f06b1
           *) echo "Couldn't find directory $DIR"; return 1;;
         esac
       fi
